-- TODO: Make the echo/silent option work

local config = require("r.config").get_config()
local warn = require("r").warn
local utils = require("r.utils")
local edit = require("r.edit")
local cursor = require("r.cursor")
local paragraph = require("r.paragraph")
local all_marks = "abcdefghijklmnopqrstuvwxyz"
-- FIXME: convert to Lua pattern
local op_pattern = [[\(&\||\|+\|-\|\*\|/\|=\|\~\|%\|->\||>\)\s*$']]

local paren_diff = function(str)
    local clnln = str
    -- FIXME: delete strings before calculating the diff because the line
    -- may have unbalanced parentheses within a string.
    -- clnln = string.gsub(clnln, '"', "")
    -- clnln = string.gsub(clnln, "'", "")
    -- clnln = string.gsub(clnln, '".-"', "")
    -- clnln = string.gsub(clnln, "'.-'", "")
    clnln = clnln:gsub("#.*", "")
    local llen1 = string.len(string.gsub(clnln, "[%{%(%[]", ""))
    local llen2 = string.len(string.gsub(clnln, "[%}%)%]]", ""))
    return llen1 - llen2
end

local M = {}

M.set_send_cmd_fun = function()
    if config.RStudio_cmd then
        M.cmd = require("r.rstudio").send_cmd_to_RStudio
    elseif type(config.external_term) == "boolean" and config.external_term == false then
        M.cmd = require("r.term").send_cmd_to_term
    elseif config.is_windows then
        M.cmd = require("r.windows").send_cmd_to_Rgui
    elseif config.is_darwin and config.applescript then
        M.cmd = require("r.osx").send_cmd_to_Rapp
    else
        M.cmd = require("r.external_term").send_cmd_to_external_term
    end
    vim.g.R_Nvim_status = 7
end

M.not_ready = function(_) warn("R is not ready yet.") end

--- Send a string to R Console.
---@param _ string The line to be sent.
M.not_running = function(_) warn("Did you start R?") end

M.cmd = M.not_running

M.get_source_args = function(e)
    -- local sargs = config.source_args or ''
    local sargs = ""
    if config.source_args ~= "" then sargs = ", " .. config.source_args end

    if e == "echo" then sargs = sargs .. ", echo=TRUE" end
    return sargs
end

M.source_lines = function(lines, verbose, what)
    require("r.edit").add_for_deletion(config.source_write)

    if vim.o.filetype == "rmd" or vim.o.filetype == "quarto" then
        lines =
            vim.fn.map(vim.deepcopy(lines), 'substitute(v:val, "^\\(``\\)\\?", "", "")')
    end

    if what and what == "NewtabInsert" then
        vim.fn.writefile(lines, config.source_write)
        require("r.run").send_to_nvimcom(
            "E",
            'nvimcom:::nvim_capture_source_output("'
                .. config.source_read
                .. '", "NewtabInsert")'
        )
        return 1
    end

    local rcmd

    -- The "bracketed paste" option is not documented because it is not well
    -- tested and source() have always worked flawlessly.
    -- FIXME: document it
    if config.source_args == "bracketed paste" then
        rcmd = "\027[200~" .. table.concat(lines, "\n") .. "\027[201~"
    else
        vim.fn.writefile(lines, config.source_write)
        local sargs = string.gsub(M.get_source_args(verbose), "^, ", "")
        if what then
            rcmd = "NvimR." .. what .. "(" .. sargs .. ")"
        else
            rcmd = "NvimR.source(" .. sargs .. ")"
        end
    end

    if what and what == "PythonCode" then
        rcmd = 'reticulate::py_run_file("' .. config.source_read .. '")'
    end

    local ok = M.cmd(rcmd)
    return ok
end

M.above_lines = function()
    local lines = vim.api.nvim_buf_get_lines(0, 1, vim.fn.line(".") - 1, false)

    -- Remove empty lines from the end of the list
    local result =
        table.concat(vim.tbl_filter(function(line) return line ~= "" end, lines), "\n")

    M.cmd(result)
end

<<<<<<< HEAD
M.source_file = function()
    local bufnr = 0
    local lines = vim.api.nvim_buf_get_lines(bufnr, 0, -1, false)
    M.cmd(lines)
=======
M.source_file = function(e)
    local fpath = vim.api.nvim_buf_get_name(0) .. ".tmp.R"

    if vim.fn.filereadable(fpath) == 1 then
        warn(
            'Cannot create "'
                .. fpath
                .. '" because it already exists. Please, delete it.'
        )
        return
    end

    if config.is_windows then fpath = utils.normalize_windows_path(fpath) end

    vim.fn.writefile(vim.fn.getline(1, "$"), fpath)
    edit.add_for_deletion(fpath)
    local sargs = M.get_source_args(e)
    local ok = M.cmd('nvimcom:::source.and.clean("' .. fpath .. '"' .. sargs .. ")")
    if not ok then vim.fn.delete(fpath) end
>>>>>>> 9704dff5
end

-- Send the current paragraph to R. If m == 'down', move the cursor to the
-- first line of the next paragraph.
M.paragraph = function(m)
    local start_line, end_line = paragraph.get_current()

    local lines = vim.api.nvim_buf_get_lines(0, start_line, end_line, false)
    M.cmd(table.concat(lines, "\n"))

    if m == "down" then cursor.move_next_paragraph() end
end

M.line_part = function(direction, correctpos)
    local lin = vim.api.nvim_buf_get_lines(0, vim.fn.line("."), vim.fn.line("."), true)[1]
    local idx = vim.fn.col(".") - 1
    if correctpos then vim.fn.cursor(vim.fn.line("."), idx) end
    local rcmd
    if direction == "right" then
        rcmd = string.sub(lin, idx + 1)
    else
        rcmd = string.sub(lin, 1, idx + 1)
    end
    M.cmd(rcmd)
end

-- Send the current function
M.fun = function()
    warn(
        "Sending function not implemented. It will be either implemented using treesitter or never implemented."
    )
end

local knit_child = function(line, godown)
    local nline = vim.fn.substitute(line, ".*child *= *", "", "")
    local cfile = vim.fn.substitute(nline, nline:sub(1, 1), "", "")
    cfile = vim.fn.substitute(cfile, nline:sub(1, 1) .. ".*", "", "")
    if vim.fn.filereadable(cfile) == 1 then
<<<<<<< HEAD
        vim.fn["g:M.cmd"]("require(knitr); knit('" .. cfile .. "', output=NULL)")
=======
        M.cmd("require(knitr); knit('" .. cfile .. "', output=NULL)")
>>>>>>> 9704dff5
        if godown:find("down") then
            vim.api.nvim_win_set_cursor(0, { vim.fn.line(".") + 1, 1 })
            vim.cmd("call cursor.move_next_line()")
        end
    else
        warn("File not found: '" .. cfile .. "'")
    end
end

M.chunks_up_to_here = function()
    local filetype = vim.o.filetype
    local codelines = {}
    local here = vim.fn.line(".")
    local curbuf = vim.fn.getline(1, "$")
    local idx = 0

    while idx < here do
        local begchk, endchk, chdchk

        if filetype == "rnoweb" then
            begchk = "^<<.*>>=\\$"
            endchk = "^@"
            chdchk = "^<<.*child *= *"
        elseif filetype == "rmd" or filetype == "quarto" then
            begchk = "^[ \t]*```[ ]*{r"
            endchk = "^[ \t]*```$"
            chdchk = "^```.*child *= *"
        else
            -- Should never happen
            warn('Strange filetype (SendFHChunkToR): "' .. filetype .. '"')
            return
        end

        if
            curbuf[idx + 1]:match(begchk)
            and not curbuf[idx + 1]:match("\\<eval\\s*=\\s*F")
        then
            -- Child R chunk
            if curbuf[idx + 1]:match(chdchk) then
                -- First, run everything up to the child chunk and reset buffer
                M.source_lines(codelines, "silent", "chunk")
                codelines = {}

                -- Next, run the child chunk and continue
                knit_child(curbuf[idx + 1], "stay")
                idx = idx + 1
            else
                idx = idx + 1
                while not curbuf[idx + 1]:match(endchk) and idx < here do
                    table.insert(codelines, curbuf[idx + 1])
                    idx = idx + 1
                end
            end
        else
            idx = idx + 1
        end
    end

    M.source_lines(codelines, "silent", "chunk")
end

-- Send motion to R
M.motion = function(type)
    local lstart = vim.fn.line("'[")
    local lend = vim.fn.line("']")
    if lstart == lend then
        M.line("stay", lstart)
    else
        local lines = vim.fn.getline(lstart, lend)
        vim.fn.M.source_lines(lines, "", "block")
    end
end

-- Send block to R (Adapted from marksbrowser plugin)
-- Function to get the marks which the cursor is between
M.marked_block = function(e, m)
    if vim.o.filetype ~= "r" and not vim.b.IsInRCode(true) then return end

    local curline = vim.fn.line(".")
    local lineA = 1
    local lineB = vim.fn.line("$")
    local maxmarks = string.len(all_marks)
    local n = 0

    while n < maxmarks do
        local c = string.sub(all_marks, n + 1, n + 1)
        local lnum = vim.fn.line("'" .. c)

        if lnum ~= 0 then
            if lnum <= curline and lnum > lineA then
                lineA = lnum
            elseif lnum > curline and lnum < lineB then
                lineB = lnum
            end
        end

        n = n + 1
    end

    if lineA == 1 and lineB == vim.fn.line("$") then
        warn("The file has no mark!")
        return
    end

    if lineB < vim.fn.line("$") then lineB = lineB - 1 end

    local lines = vim.fn.getline(lineA, lineB)
    local ok = vim.fn.M.source_lines(lines, e, "block")

    if ok == 0 then return end

    if m == "down" and lineB ~= vim.fn.line("$") then
        vim.fn.cursor(lineB, 1)
        vim.fn.cursor.move_next_line()
    end
end

M.selection = function()
    local ispy = 0

    if vim.o.filetype ~= "r" then
        if
            (vim.o.filetype == "rmd" or vim.o.filetype == "quarto")
            and require("r.rmd").is_in_Py_code(0)
        then
            ispy = 1
        elseif vim.b.IsInRCode(0) ~= 1 then
            if
                (
                    vim.o.filetype == "rnoweb"
                    and vim.fn.getline(vim.fn.line(".")) ~= "\\Sexpr{"
                )
                or (
                    (vim.o.filetype == "rmd" or vim.o.filetype == "quarto")
                    and vim.fn.getline(vim.fn.line(".")) ~= "`r "
                )
            then
                warn("Not inside an R code chunk.")
                return
            end
        end
    end

    local start_line = vim.fn.line("'<")
    local end_line = vim.fn.line("'>")

    if start_line == end_line then
        local i = vim.fn.col("'<") - 1
        local j = vim.fn.col("'>") - i
        local l = vim.fn.getline(vim.fn.line("'<"))
        local line = string.sub(l, i, i + j)
        if vim.o.filetype == "r" then line = cursor.clean_oxygen_line(line) end
        local ok = M.cmd(line)
        if ok and vim.fn.a[2] == "down" then cursor.move_next_line() end
        return
    end

    local lines =
        vim.api.nvim_buf_get_lines(0, vim.fn.line("'<"), vim.fn.line("'>"), true)
    if vim.visualmode() == "\\<C-V>" then
<<<<<<< HEAD
        -- All these variables are not used
        -- local lj = vim.fn.line("'<")
        -- local lk = vim.fn.line("'>")
        local cj = vim.fn.col("'<")
        local ck = vim.fn.col("'>")
=======
        local cj = vim.fn.col("'<")
        local ck = vim.fn.col("'>")
        if cj > ck then
            local tmp = cj
            cj = ck
            ck = tmp
        end
>>>>>>> 9704dff5
        local cutlines = {}
        for _, v in pairs(lines) do
            table.insert(cutlines, v:sub(cj, ck))
        end
        lines = cutlines
    else
        local i = vim.fn.col("'<") - 1
        local j = vim.fn.col("'>")
        lines[1] = string.sub(lines[1], i)
        local llen = #lines
        lines[llen] = string.sub(lines[llen], 0, j - 1)
    end

    local curpos = vim.fn.getpos(".")
    local curline = vim.fn.line("'<")
    for idx, line in ipairs(lines) do
        vim.fn.setpos(".", { 0, curline, 1, 0 })
        if vim.o.filetype == "r" then lines[idx] = cursor.clean_oxygen_line(line) end
        curline = curline + 1
    end
    vim.fn.setpos(".", curpos)

    local ok
    if vim.fn.a[0] == 3 and vim.fn.a[3] == "NewtabInsert" then
        ok = M.source_lines(lines, vim.fn.a[1], "NewtabInsert")
    elseif ispy then
        ok = M.source_lines(lines, vim.fn.a[1], "PythonCode")
    else
        ok = M.source_lines(lines, vim.fn.a[1], "selection")
    end

    if ok == 0 then return end

    if vim.fn.a[2] == "down" then
        cursor.move_next_line()
    else
        if vim.fn.a[0] < 3 or (vim.fn.a[0] == 3 and vim.fn.a[3] ~= "normal") then
            vim.cmd("normal! gv")
        end
    end
end

--- Send current line to R Console
---@param move string Movement to do after sending the line.
---@param lnum number Number of line to send (optional).
M.line = function(move, lnum)
    if not lnum then lnum = vim.fn.line(".") end
    local line = vim.fn.getline(lnum)
    if #line == 0 then
        if move == "down" then cursor.move_next_line() end
        return
    end

    if vim.o.filetype == "rnoweb" then
        if line == "@" then
            if move == "down" then cursor.move_next_line() end
            return
        end
        if line:find("^<<.*child *= *") then
            knit_child(lnum, move)
            return
        end
        if not require("r.rnw").is_in_R_code(true) then return end
    end

    if vim.o.filetype == "rmd" or vim.o.filetype == "quarto" then
        if line == "```" then
            if move == "down" then cursor.move_next_line() end
            return
        end
        if vim.fn.match(line, "^```.*child *= *") > -1 then
            knit_child(lnum, move)
            return
        end
        line = vim.fn.substitute(line, "^(\\`\\`)\\?", "", "")
        if not require("r.rmd").is_in_R_code(false) then
            if not require("r.rmd").is_in_Py_code(false) then
                warn("Not inside either R or Python code chunk.")
            else
                line = 'reticulate::py_run_string("'
                    .. vim.fn.substitute(line, '"', '\\"', "g")
                    .. '")'
            end
            return
        end
    end

    -- FIXME: filetype rdoc no longer exists
    if vim.o.filetype == "rdoc" then
        local line1 = vim.fn.getline(vim.fn.line("."))
        if line1:find("^The topic") then
            local topic = vim.fn.substitute(line, ".*::", "", "")
            local package = vim.fn.substitute(line, "::.*", "", "")
            require("r.rdoc").ask_R_doc(topic, package, true)
            return
        end
        if not require("r.rdoc").is_in_R_code(true) then return end
    end

    if vim.o.filetype == "rhelp" and not require("r.rhelp").is_in_R_code(true) then
        return
    end

    if vim.o.filetype == "r" then line = cursor.clean_oxygen_line(line) end

    -- FIXME: Send the whole block within curly braces
    local has_block = false
    local has_op = false
    if config.parenblock then
        local chunkend = nil
        if vim.o.filetype == "rmd" or vim.o.filetype == "quarto" then
            chunkend = "```"
        elseif vim.o.filetype == "rnoweb" then
            chunkend = "@"
        end
        local rpd = paren_diff(line)
        has_op = line:gsub("#.*", ""):find(op_pattern) and true or false
        if rpd < 0 then
            local line1 = lnum
            local cline = line1 + 1
            local last_buf_line = vim.fn.line("$")
            local lines = { line }
            while cline <= last_buf_line do
                local txt = vim.fn.getline(cline)
                if chunkend and txt == chunkend then break end
                table.insert(lines, txt)
                rpd = rpd + paren_diff(txt)
                if rpd == 0 then
                    has_op = vim.fn.getline(cline):gsub("#.*", ""):find(op_pattern)
                            and true
                        or false
                    vim.fn.cursor(cline, 1)
                    has_block = true
                    break
                end
                cline = cline + 1
            end
            if has_block then line = table.concat(lines, "\n") end
        end
    end

    if config.bracketed_paste then
        M.cmd("\027[200~" .. line .. "\027[201~\n", 0)
    else
        M.cmd(line)
    end

    if move == "down" then
        cursor.move_next_line()
        -- Send the whole chain of piped lines
        if has_op then M.line(move, lnum) end
    elseif move == "newline" then
        vim.cmd("normal! o")
    end
end

return M<|MERGE_RESOLUTION|>--- conflicted
+++ resolved
@@ -112,12 +112,6 @@
     M.cmd(result)
 end
 
-<<<<<<< HEAD
-M.source_file = function()
-    local bufnr = 0
-    local lines = vim.api.nvim_buf_get_lines(bufnr, 0, -1, false)
-    M.cmd(lines)
-=======
 M.source_file = function(e)
     local fpath = vim.api.nvim_buf_get_name(0) .. ".tmp.R"
 
@@ -137,7 +131,6 @@
     local sargs = M.get_source_args(e)
     local ok = M.cmd('nvimcom:::source.and.clean("' .. fpath .. '"' .. sargs .. ")")
     if not ok then vim.fn.delete(fpath) end
->>>>>>> 9704dff5
 end
 
 -- Send the current paragraph to R. If m == 'down', move the cursor to the
@@ -176,11 +169,7 @@
     local cfile = vim.fn.substitute(nline, nline:sub(1, 1), "", "")
     cfile = vim.fn.substitute(cfile, nline:sub(1, 1) .. ".*", "", "")
     if vim.fn.filereadable(cfile) == 1 then
-<<<<<<< HEAD
-        vim.fn["g:M.cmd"]("require(knitr); knit('" .. cfile .. "', output=NULL)")
-=======
         M.cmd("require(knitr); knit('" .. cfile .. "', output=NULL)")
->>>>>>> 9704dff5
         if godown:find("down") then
             vim.api.nvim_win_set_cursor(0, { vim.fn.line(".") + 1, 1 })
             vim.cmd("call cursor.move_next_line()")
@@ -341,13 +330,6 @@
     local lines =
         vim.api.nvim_buf_get_lines(0, vim.fn.line("'<"), vim.fn.line("'>"), true)
     if vim.visualmode() == "\\<C-V>" then
-<<<<<<< HEAD
-        -- All these variables are not used
-        -- local lj = vim.fn.line("'<")
-        -- local lk = vim.fn.line("'>")
-        local cj = vim.fn.col("'<")
-        local ck = vim.fn.col("'>")
-=======
         local cj = vim.fn.col("'<")
         local ck = vim.fn.col("'>")
         if cj > ck then
@@ -355,7 +337,6 @@
             cj = ck
             ck = tmp
         end
->>>>>>> 9704dff5
         local cutlines = {}
         for _, v in pairs(lines) do
             table.insert(cutlines, v:sub(cj, ck))
