local M = {}
local config = require("r.config").get_config()
local job = require("r.job")
local edit = require("r.edit")
local warn = require("r.log").warn
local utils = require("r.utils")
local send = require("r.send")
local cursor = require("r.cursor")
local hooks = require("r.hooks")
local what_R = "R"
local R_pid = 0
local r_args
local nseconds
local uv = vim.uv

---Get the directory where R should start
---@return string | nil
local get_R_start_dir = function()
    if not config.remote_compldir == "" then return nil end
    local rsd
    if config.setwd == "file" then
        rsd = M.get_buf_dir()
    elseif config.setwd == "nvim" then
        rsd = uv.cwd()
        if rsd and config.is_windows then rsd = rsd:gsub("\\", "/") end
    end
    return rsd
end

local start_R2
start_R2 = function()
    if vim.g.R_Nvim_status == 4 then
        vim.fn.timer_start(30, start_R2)
        return
    end

    r_args = table.concat(config.R_args, " ")
    if what_R:find("custom") then
        vim.ui.input({ prompt = "Enter parameters for R: " }, function(input)
            if input then r_args = input end
        end)
    end

    vim.fn.writefile({}, config.localtmpdir .. "/globenv_" .. vim.env.RNVIM_ID)
    vim.fn.writefile({}, config.localtmpdir .. "/liblist_" .. vim.env.RNVIM_ID)

    edit.add_for_deletion(config.localtmpdir .. "/globenv_" .. vim.env.RNVIM_ID)
    edit.add_for_deletion(config.localtmpdir .. "/liblist_" .. vim.env.RNVIM_ID)

    if vim.o.encoding == "utf-8" then
        edit.add_for_deletion(config.tmpdir .. "/start_options_utf8.R")
    else
        edit.add_for_deletion(config.tmpdir .. "/start_options.R")
    end

    -- Required to make R load nvimcom without the need for the user to include
    -- library(nvimcom) in his or her ~/.Rprofile.
    local rdp
    if vim.env.R_DEFAULT_PACKAGES then
        rdp = vim.env.R_DEFAULT_PACKAGES
        if not rdp:find(",nvimcom") then rdp = rdp .. ",nvimcom" end
    else
        rdp = "datasets,utils,grDevices,graphics,stats,methods,nvimcom"
    end
    vim.env.R_DEFAULT_PACKAGES = rdp

    local start_options = {
        'Sys.setenv(R_DEFAULT_PACKAGES = "' .. rdp:gsub(",nvimcom", "") .. '")',
        'Sys.setenv(RNVIM_RSLV_CB = "' .. vim.env.RNVIM_RSLV_CB .. '")',
        "options(nvimcom.max_depth = " .. tostring(config.compl_data.max_depth) .. ")",
        "options(nvimcom.max_size = " .. tostring(config.compl_data.max_size) .. ")",
        "options(nvimcom.max_time = " .. tostring(config.compl_data.max_time) .. ")",
        'options(nvimcom.set_params = "' .. config.set_params .. '")',
    }
    if config.debug then
        table.insert(start_options, "options(nvimcom.debug_r = TRUE)")
    else
        table.insert(start_options, "options(nvimcom.debug_r = FALSE)")
    end
    if config.objbr_allnames then
        table.insert(start_options, "options(nvimcom.allnames = TRUE)")
    else
        table.insert(start_options, "options(nvimcom.allnames = FALSE)")
    end
    if config.texerr then
        table.insert(start_options, "options(nvimcom.texerrs = TRUE)")
    else
        table.insert(start_options, "options(nvimcom.texerrs = FALSE)")
    end

    local has_cmp_r, _ = pcall(require, "cmp_r")
    if has_cmp_r then
        table.insert(start_options, "options(nvimcom.autoglbenv = 2)")
    else
        table.insert(start_options, "options(nvimcom.autoglbenv = 0)")
    end
    if config.setwidth == 2 then
        table.insert(start_options, "options(nvimcom.setwidth = TRUE)")
    else
        table.insert(start_options, "options(nvimcom.setwidth = FALSE)")
    end
    if config.nvimpager == "no" then
        table.insert(start_options, "options(nvimcom.nvimpager = FALSE)")
    else
        table.insert(start_options, "options(nvimcom.nvimpager = TRUE)")
    end
    if config.external_term == "" and config.esc_term then
        table.insert(start_options, "options(editor = nvimcom:::nvim.edit)")
    end
    if config.external_term ~= "" then
        table.insert(
            start_options,
            "reg.finalizer(.GlobalEnv, nvimcom:::final_msg, onexit = TRUE)"
        )
    end
    local sep = config.view_df.csv_sep or "\t"
    table.insert(start_options, 'options(nvimcom.delim = "' .. sep .. '")')
    table.insert(
        start_options,
        'options(nvimcom.source.path = "' .. config.source_read .. '")'
    )
<<<<<<< HEAD
    if config.compl_method then
        table.insert(start_options, 'nvimcom:::update_compl_method("' .. config.compl_method .. '")')
    end
    if
        config.set_params ~= "no"
        and (vim.o.filetype == "quarto" or vim.o.filetype == "rmd")
        and require("r.rmd").params_status() == "new"
    then
        local bn = vim.api.nvim_buf_get_name(0)
        if config.is_windows then bn = bn:gsub("\\", "\\\\") end
        table.insert(start_options, 'nvimcom:::update_params("' .. bn .. '")')
    end
=======
>>>>>>> 1edfc9ca

    local rsd = get_R_start_dir()
    if rsd then
        -- `rwd` will not be a real directory if editing a file on the internet
        -- with netrw plugin
        if vim.fn.isdirectory(rsd) == 1 then
            table.insert(start_options, 'setwd("' .. rsd .. '")')
        end
    end

    if vim.o.encoding == "utf-8" then
        vim.fn.writefile(start_options, config.tmpdir .. "/start_options_utf8.R")
    else
        vim.fn.writefile(start_options, config.tmpdir .. "/start_options.R")
    end

    if config.RStudio_cmd ~= "" then
        vim.env.R_DEFAULT_PACKAGES = rdp .. ",rstudioapi"
        require("r.rstudio").start()
        return
    end

    if config.external_term == "" then
        require("r.term.builtin").start()
        return
    end

    if config.external_term == "default" then
        if vim.fn.executable("wezterm") == 1 then
            config.external_term = "wezterm"
        else
            if config.is_windows then
                warn("WezTerm must be installed to run R in a external terminal emulator")
                return
            end
            if vim.fn.executable("kitty") == 1 then config.external_term = "kitty" end
        end
    end

    if config.external_term == "wezterm" or config.external_term == "wezterm_split" then
        require("r.term.wezterm").start()
        return
    end

    if config.external_term == "kitty" then
        require("r.term.kitty").start()
        return
    end

    if config.external_term == "kitty_split" then
        require("r.term.kitten").start()
        return
    end

    require("r.term.tmux").start()
end

--- Return arguments to start R defined as config.R_args or during custom R
--- start.
---@return string
M.get_r_args = function() return r_args end

--- Register rnvimserver port in a environment variable
---@param p string
M.set_rns_port = function(p)
    vim.g.R_Nvim_status = 5
    vim.env.RNVIM_PORT = p
end

M.start_R = function(whatr)
    -- R started and nvimcom loaded
    if vim.g.R_Nvim_status == 7 then
<<<<<<< HEAD
        if config.external_term == "" then require("r.term").toggle_win() end
=======
        if config.external_term == "" then require("r.term.builtin").reopen_win() end
>>>>>>> 1edfc9ca
        return
    end

    if config.external_term:find("tmux split%-window") and not vim.env.TMUX_PANE then
        warn("Neovim must be running within Tmux to run `tmux split-window`.")
        return
    end

    -- R already started
    if vim.g.R_Nvim_status == 6 then return end

    if vim.g.R_Nvim_status == 4 then
        warn("Cannot start R: TCP server not ready yet.")
        return
    end
    if vim.g.R_Nvim_status == 5 then
        warn("R is already starting...")
        return
    end
    if vim.g.R_Nvim_status == 2 then
        warn("Cannot start R: rnvimserver not ready yet.")
        return
    end

    if vim.g.R_Nvim_status == 1 then
        warn("Cannot start R: rnvimserver not started yet.")
        return
    end

    if vim.g.R_Nvim_status == 3 then
        vim.g.R_Nvim_status = 4
        require("r.send").set_send_cmd_fun()
        job.stdin("Server", "1\n") -- Start the TCP server
        what_R = whatr
        vim.fn.timer_start(30, start_R2)
        return
    end
end

---Send signal to R
---@param signal string | number
M.signal_to_R = function(signal)
    if R_pid ~= 0 then vim.system({ "kill", "-s", tostring(signal), tostring(R_pid) }) end
end

M.check_nvimcom_running = function()
    nseconds = nseconds - 1
    if R_pid == 0 then
        if nseconds > 0 then
            vim.fn.timer_start(1000, M.check_nvimcom_running)
        else
            local msg =
                "The package nvimcom wasn't loaded yet. Please, quit R and try again."
            warn(msg)
        end
    end
end

M.wait_nvimcom_start = function()
    if string.find(r_args, "vanilla") then return 0 end

    if config.wait < 2 then config.wait = 2 end

    nseconds = config.wait
    vim.fn.timer_start(1000, M.check_nvimcom_running)
end

M.set_nvimcom_info = function(nvimcomversion, rpid, wid, r_info)
    local r_home_description =
        vim.fn.readfile(config.rnvim_home .. "/nvimcom/DESCRIPTION")
    local current
    for _, v in pairs(r_home_description) do
        if v:find("Version: ") then current = v:sub(10) end
    end
    if nvimcomversion ~= current then
        warn(
            "Mismatch in nvimcom versions: R ("
                .. nvimcomversion
                .. ") and Vim ("
                .. current
                .. ")"
        )
        vim.wait(1000)
    end

    R_pid = rpid

    -- Possibly useful for scripts that will raise the R Console window
    vim.env.RCONSOLE = wid

    -- R_version = r_info[1]
    config.OutDec = r_info.OutDec
    if config.R_prompt_str == "" then
        config.R_prompt_str = r_info.prompt:gsub(" $", "")
    end
    if config.R_continue_str == "" then
        config.R_continue_str = r_info.continue:gsub(" $", "")
    end

    if not r_info.has_color and config.hl_term then
        require("r.term.builtin").highlight_term()
    end

    if r_info.tmux_pane ~= "" then require("r.term.tmux").set_r_pane(r_info.tmux_pane) end
    if r_info.wez_pane ~= "" then
        require("r.term.wezterm").set_r_pane(r_info.wez_pane)
    elseif r_info.kitty_wid ~= "" and config.external_term == "kitty_split" then
        require("r.term.kitten").set_r_wid(r_info.kitty_wid)
    end

    if not job.is_running("Server") then
        warn("Server not running.")
        return
    end

    if config.objbr_auto_start then
        if config.is_windows then
            -- Give R some time to be ready
            vim.fn.timer_start(1010, require("r.browser").start)
        else
            vim.schedule(require("r.browser").start)
        end
    end

    if config.external_term == "wezterm_split" then
        vim.schedule(function()
            local p_id = require("r.term.wezterm").get_editor_pane()
            vim.system({ "wezterm", "cli", "activate-pane", "--pane-id", p_id })
        end)
    end

    vim.g.R_Nvim_status = 7
    if
        config.set_params ~= "no"
        and vim.tbl_contains({ "markdown", "rmd", "quarto" }, vim.o.filetype)
        and require("r.rmd").params_status() == "new"
    then
        local bn = vim.api.nvim_buf_get_name(0)
        if config.is_windows then bn = bn:gsub("\\", "\\\\") end
        vim.schedule(function()
            uv.sleep(100)
            M.send_to_nvimcom("E", 'nvimcom:::update_params("' .. bn .. '")')
        end)
    end
    hooks.run(config, "after_R_start", true)
    send.set_send_cmd_fun()
end

M.clear_R_info = function()
    vim.fn.delete(config.tmpdir .. "/globenv_" .. vim.fn.string(vim.env.RNVIM_ID))
    vim.fn.delete(config.localtmpdir .. "/liblist_" .. vim.fn.string(vim.env.RNVIM_ID))
    R_pid = 0
    if config.external_term == "" then require("r.term.builtin").close_term() end
    if job.is_running("Server") then
        vim.g.R_Nvim_status = 3
        job.stdin("Server", "43\n")
    else
        vim.g.R_Nvim_status = 1
    end
    send.set_send_cmd_fun()
    require("r.rmd").clean_params()
end

-- Background communication with R

---Send a message to rnvimserver job which will send the message to nvimcom
---through a TCP connection.
---@param code string Single letter to be interpreted by nvimcom
---@param attch string Additional command to be evaluated by nvimcom
M.send_to_nvimcom = function(code, attch)
    if vim.g.R_Nvim_status < 6 then
        warn("R is not running")
        return
    end

    if vim.g.R_Nvim_status < 7 then
        warn("R is not ready yet")
        return
    end

    if not job.is_running("Server") then
        warn("Server not running.")
        return
    end
    job.stdin("Server", "2" .. code .. vim.env.RNVIM_ID .. attch .. "\n")
end

M.quit_R = function(how)
    local qcmd
    if how == "save" then
        qcmd = 'quit(save = "yes")'
    else
        qcmd = 'quit(save = "no")'
    end

    local bb = require("r.browser").get_buf_nr()
    if bb then
        vim.cmd("bunload! " .. tostring(bb))
        vim.wait(30)
    end

    require("r.send").cmd(qcmd)
end

---Request R to format code
---@param tbl table Table sent by Neovim's mapping function
M.format_code = function(tbl)
    if vim.g.R_Nvim_status < 7 then return end

    local wco = vim.o.textwidth
    if wco == 0 then
        wco = 78
    elseif wco < 20 then
        wco = 20
    elseif wco > 180 then
        wco = 180
    end

    if tbl.range == 0 then
        vim.cmd("update")
        M.send_to_nvimcom(
            "E",
            "nvimcom:::nvim_format_file('"
                .. vim.api.nvim_buf_get_name(0)
                .. "', "
                .. wco
                .. ", "
                .. vim.o.shiftwidth
                .. ")"
        )
    else
        local lns = vim.api.nvim_buf_get_lines(0, tbl.line1 - 1, tbl.line2, true)
        local txt = table.concat(lns, "\020")
        txt = txt:gsub("\\", "\\\\"):gsub("'", "\019")
        M.send_to_nvimcom(
            "E",
            "nvimcom:::nvim_format_txt("
                .. tbl.line1
                .. ", "
                .. tbl.line2
                .. ", "
                .. wco
                .. ", "
                .. vim.o.shiftwidth
                .. ", '"
                .. txt
                .. "')"
        )
    end
end

--- Request R to evaluate a command and send its output back
---@param cmd string
---@param type string
M.insert = function(cmd, type)
    if vim.g.R_Nvim_status < 7 then return end
    M.send_to_nvimcom("E", "nvimcom:::nvim_insert(" .. cmd .. ', "' .. type .. '")')
end

M.insert_commented = function()
    local lin = vim.api.nvim_get_current_line()
    local cleanl = lin:gsub('".-"', "")
    if cleanl:find(";") then
        warn("`print(line)` works only if `line` is a single command")
    end
    cleanl = string.gsub(lin, "%s*#.*", "")
    M.insert("print(" .. cleanl .. ")", "comment")
end

---Get the word either under or after the cursor.
---Works for word(| where | is the cursor position.
---@return string
M.get_keyword = function()
    local line = vim.api.nvim_get_current_line()
    local llen = #line
    if llen == 0 then return "" end

    local i = vim.api.nvim_win_get_cursor(0)[2] + 1

    -- Skip opening braces
    local char
    while i > 1 do
        char = line:sub(i, i)
        if char == "[" or char == "(" or char == "{" then
            i = i - 1
        else
            break
        end
    end

    -- Go to the beginning of the word
    while
        i > 1
        and (
            line:sub(i - 1, i - 1):match("[%w@:$:_%.]")
            or (line:byte(i - 1) > 0x80 and line:byte(i - 1) < 0xf5)
        )
    do
        i = i - 1
    end
    -- Go to the end of the word
    local j = i
    local b
    while j <= llen do
        b = line:byte(j + 1)
        if
            b and ((b > 0x80 and b < 0xf5) or line:sub(j + 1, j + 1):match("[%w@$:_%.]"))
        then
            j = j + 1
        else
            break
        end
    end
    return line:sub(i, j)
end

---Call R functions for the word under cursor
---@param rcmd string Function to call or action to execute
---@param mode string Vim's mode ("n" or "v")
---@param args string Additional argument on how to call the function
M.action = function(rcmd, mode, args)
    local rkeyword

    if vim.o.syntax == "rbrowser" then
        local lnum = vim.api.nvim_win_get_cursor(0)[1]
        local line = vim.fn.getline(lnum)
        rkeyword = require("r.browser").get_name(lnum, line)
    elseif
        mode
        and mode == "v"
        and vim.api.nvim_buf_get_mark(0, "<")[1]
            == vim.api.nvim_buf_get_mark(0, ">")[1]
    then
        local lnum = vim.api.nvim_buf_get_mark(0, ">")[1]
        if lnum then
            rkeyword = vim.fn.strpart(
                vim.api.nvim_buf_get_lines(0, lnum - 1, lnum, true)[1],
                vim.fn.col("'<") - 1,
                vim.fn.col("'>") - vim.fn.col("'<") + 1
            )
        end
    else
        rkeyword = M.get_keyword()
    end

    if not rkeyword or #rkeyword == 0 then return end

    if rcmd == "help" then
        local rhelppkg, rhelptopic
        if rkeyword:find("::") then
            local rhelplist = vim.fn.split(rkeyword, "::")
            rhelppkg = rhelplist[1]
            rhelptopic = rhelplist[2]
        else
            rhelppkg = ""
            rhelptopic = rkeyword
        end
        if config.nvimpager == "no" then
            send.cmd("help(" .. rkeyword .. ")")
        else
            if vim.api.nvim_get_current_buf() == require("r.browser").get_buf_nr() then
                if require("r.browser").get_curview() == "libraries" then
                    rhelppkg = require("r.browser").get_pkg_name()
                end
            end
            require("r.doc").ask_R_doc(rhelptopic, rhelppkg, true)
        end
        return
    end

    if rcmd == "print" then
        M.print_object(rkeyword)
        return
    end

    local rfun = rcmd

    if rcmd == "args" then
        if config.listmethods and not rkeyword:find("::") then
            send.cmd('nvim.list.args("' .. rkeyword .. '")')
        else
            send.cmd("args(" .. rkeyword .. ")")
        end

        return
    end

    if rcmd == "plot" and config.specialplot then rfun = "nvim.plot" end

    if rcmd == "plotsumm" then
        local raction

        if config.specialplot then
            raction = "nvim.plot(" .. rkeyword .. "); summary(" .. rkeyword .. ")"
        else
            raction = "plot(" .. rkeyword .. "); summary(" .. rkeyword .. ")"
        end

        send.cmd(raction)
        return
    end

    if config.open_example and rcmd == "example" then
        M.send_to_nvimcom("E", 'nvimcom:::nvim.example("' .. rkeyword .. '")')
        return
    end

    if rcmd == "viewobj" then
        local n_lines = config.view_df.n_lines or -1
        local argmnts = ", nrows = " .. tostring(n_lines)
        if config.view_df.open_fun and config.view_df.open_fun ~= "" then
            local cmd = config.view_df.open_fun
            if cmd:find("%(%)") then
                cmd = cmd:gsub("()", "(" .. rkeyword .. ")")
            elseif cmd:find("%%s") then
                cmd = cmd:gsub("%%s", rkeyword)
            else
                cmd = cmd .. "(" .. rkeyword .. ")"
            end
            cmd = cmd:gsub("'", '"')
            cmd = cmd:gsub('"', '\\"')
            argmnts = argmnts .. ', R_df_viewer = "' .. cmd .. '"'
        end
        if config.view_df.save_fun and config.view_df.save_fun ~= "" then
            argmnts = argmnts .. ", save_fun = " .. config.view_df.save_fun
        end
        if rkeyword:find("::") then
            M.send_to_nvimcom(
                "E",
                "nvimcom:::nvim_viewobj(" .. rkeyword .. argmnts .. ")"
            )
        else
            local fenc = config.is_windows
                    and vim.o.encoding == "utf-8"
                    and ', fenc="UTF-8"'
                or ""
            M.send_to_nvimcom(
                "E",
                'nvimcom:::nvim_viewobj("' .. rkeyword .. '"' .. argmnts .. fenc .. ")"
            )
        end
        return
    end

    local argmnts = args or ""
    if rcmd == "dputtab" then
        M.send_to_nvimcom(
            "E",
            'nvimcom:::nvim_dput("' .. rkeyword .. '"' .. argmnts .. ")"
        )
        return
    end
    local raction = rfun .. "(" .. rkeyword .. argmnts .. ")"
    send.cmd(raction)
end

---Send the print() command to R with rkeyword as parameter
---@param rkeyword string
M.print_object = function(rkeyword)
    local firstobj

    if vim.api.nvim_get_current_buf() == require("r.browser").get_buf_nr() then
        firstobj = ""
    else
        firstobj = cursor.get_first_obj()
    end

    if firstobj == "" then
        send.cmd("print(" .. rkeyword .. ")")
    else
        send.cmd('nvim.print("' .. rkeyword .. '", "' .. firstobj .. '")')
    end
end

-- knit the current buffer content
M.knit = function()
    vim.cmd("update")
    send.cmd(
        "require(knitr); .nvim_oldwd <- getwd(); setwd('"
            .. M.get_buf_dir()
            .. "'); knit('"
            .. vim.fn.expand("%:t")
            .. "'); setwd(.nvim_oldwd); rm(.nvim_oldwd)"
    )
end

-- Set working directory to the path of current buffer
M.setwd = function() send.cmd('setwd("' .. M.get_buf_dir() .. '")') end

M.show_obj = function(howto, bname, ftype, txt)
    local bfnm = bname:gsub("[^%w]", "_")
    edit.add_for_deletion(config.tmpdir .. "/" .. bfnm)
    vim.cmd({ cmd = howto, args = { config.tmpdir .. "/" .. bfnm } })
    vim.o.filetype = ftype
    local lines = vim.split(txt:gsub("\019", "'"), "\020")
    vim.api.nvim_buf_set_lines(0, 0, 0, true, lines)
    vim.api.nvim_buf_set_var(0, "modified", false)
end

-- Clear the console screen
M.clear_console = function()
    if config.clear_console == false then return end
    send.cmd("\012")
end

M.clear_all = function()
    if config.rmhidden then
        M.send.cmd("rm(list=ls(all.names = TRUE))")
    else
        send.cmd("rm(list = ls())")
    end
    vim.wait(30)
    M.clear_console()
end

M.get_buf_dir = function()
    local rwd = vim.api.nvim_buf_get_name(0)
    if config.is_windows then rwd = utils.normalize_windows_path(rwd) end
    rwd = rwd:gsub("(.*)/.*", "%1")
    return rwd
end

---Send to R the command to source all files in a directory
---@param dir string
M.source_dir = function(dir)
    if config.is_windows then dir = utils.normalize_windows_path(dir) end
    if dir == "" then
        send.cmd("nvim.srcdir()")
    else
        send.cmd("nvim.srcdir('" .. dir .. "')")
    end
end

return M<|MERGE_RESOLUTION|>--- conflicted
+++ resolved
@@ -119,9 +119,11 @@
         start_options,
         'options(nvimcom.source.path = "' .. config.source_read .. '")'
     )
-<<<<<<< HEAD
     if config.compl_method then
-        table.insert(start_options, 'nvimcom:::update_compl_method("' .. config.compl_method .. '")')
+        table.insert(
+            start_options,
+            'nvimcom:::update_compl_method("' .. config.compl_method .. '")'
+        )
     end
     if
         config.set_params ~= "no"
@@ -132,8 +134,6 @@
         if config.is_windows then bn = bn:gsub("\\", "\\\\") end
         table.insert(start_options, 'nvimcom:::update_params("' .. bn .. '")')
     end
-=======
->>>>>>> 1edfc9ca
 
     local rsd = get_R_start_dir()
     if rsd then
@@ -206,11 +206,7 @@
 M.start_R = function(whatr)
     -- R started and nvimcom loaded
     if vim.g.R_Nvim_status == 7 then
-<<<<<<< HEAD
-        if config.external_term == "" then require("r.term").toggle_win() end
-=======
         if config.external_term == "" then require("r.term.builtin").reopen_win() end
->>>>>>> 1edfc9ca
         return
     end
 
