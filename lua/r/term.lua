--- conflicted
+++ resolved
@@ -5,10 +5,6 @@
 local R_width = 80
 local number_col
 local R_bufnr = nil
-<<<<<<< HEAD
-local is_windows = vim.loop.os_uname().sysname:find('Windows') ~= nil
-=======
->>>>>>> 1e66c71f
 
 M.send_cmd_to_term = function(command, nl)
   local is_running
@@ -23,50 +19,11 @@
     if config.editing_mode == 'emacs' then
       cmd = '\001\013' .. command
     else
-<<<<<<< HEAD
       cmd = '\x1b0Da' .. command
     end
   else
     cmd = command
   end
-
-  -- Update the width, if necessary
-  local bwid = vim.fn.bufwinid(R_bufnr)
-  if config.setwidth ~= 0 and config.setwidth ~= 2 and bwid ~= -1 then
-    local rwnwdth = vim.fn.winwidth(bwid)
-    if
-      rwnwdth ~= R_width
-      and rwnwdth ~= -1
-      and rwnwdth > 10
-      and rwnwdth < 999
-    then
-      R_width = rwnwdth
-      local Rwidth = R_width + number_col
-      if is_windows then
-        cmd = 'options(width=' .. Rwidth .. '); ' .. cmd
-      else
-        require('r.run').send_to_nvimcom('E', 'options(width=' .. Rwidth .. ')')
-        vim.wait(10)
-      end
-    end
-  end
-
-  -- if config.auto_scroll and not string.find(cmd, '^quit(') and bwid ~= -1 then
-  if config.auto_scroll and bwid ~= -1 then
-    vim.api.nvim_win_set_cursor(
-      bwid,
-      { vim.api.nvim_buf_line_count(vim.api.nvim_win_get_buf(bwid)), 0 }
-    )
-  end
-
-  if nl ~= false then
-    if type(cmd) == 'table' then
-      cmd = table.concat(cmd, '\n') .. '\n'
-    else
-      cmd = cmd .. '\n'
-=======
-        cmd = command
-    end
 
     -- Update the width, if necessary
     local bwid = vim.fn.bufwinid(R_bufnr)
@@ -83,14 +40,21 @@
             end
         end
     end
-
-    if config.auto_scroll and not cmd:find('^quit(') and bwid ~= -1 then
-        vim.api.nvim_win_set_cursor(bwid, {vim.api.nvim_buf_line_count(vim.api.nvim_win_get_buf(bwid)), 0})
-    end
-
-    if nl ~= false then
-        cmd = cmd .. "\n"
->>>>>>> 1e66c71f
+  end
+
+  -- if config.auto_scroll and not string.find(cmd, '^quit(') and bwid ~= -1 then
+  if config.auto_scroll and bwid ~= -1 then
+    vim.api.nvim_win_set_cursor(
+      bwid,
+      { vim.api.nvim_buf_line_count(vim.api.nvim_win_get_buf(bwid)), 0 }
+    )
+  end
+
+  if nl ~= false then
+    if type(cmd) == 'table' then
+      cmd = table.concat(cmd, '\n') .. '\n'
+    else
+      cmd = cmd .. '\n'
     end
   end
   require('r.job').stdin('R', cmd)
@@ -98,16 +62,6 @@
 end
 
 M.close_term = function()
-<<<<<<< HEAD
-  if R_bufnr then
-    pcall(vim.cmd.sb, 'sbuffer ' .. R_bufnr)
-    if config.close_term and R_bufnr == vim.fn.bufnr('%') then
-      vim.cmd('startinsert')
-      vim.fn.feedkeys(' ')
-    end
-    R_bufnr = nil
-  end
-=======
     if R_bufnr then
         vim.cmd.sb(R_bufnr)
         if config.close_term and R_bufnr == vim.fn.bufnr("%") then
@@ -116,7 +70,8 @@
         end
         R_bufnr = nil
     end
->>>>>>> 1e66c71f
+    R_bufnr = nil
+  end
 end
 
 local split_window = function()
@@ -151,78 +106,6 @@
   end
 end
 
-<<<<<<< HEAD
-local re_open_win = function()
-  local wlist = vim.fn.nvim_list_wins()
-  for _, wnr in ipairs(wlist) do
-    if vim.fn.nvim_win_get_buf(wnr) == R_bufnr then
-      -- The R buffer is visible
-      return
-    end
-  end
-  local edbuf = vim.fn.bufname('%')
-  split_window()
-  vim.fn.nvim_win_set_buf(0, R_bufnr)
-  vim.cmd('sbuffer ' .. edbuf)
-end
-
-M.start_term = function()
-  -- Check if R is running
-  if vim.g.R_Nvim_status == 5 then
-    re_open_win()
-    return
-  end
-  vim.g.R_Nvim_status = 4
-
-  local edbuf = vim.fn.bufname('%')
-  vim.o.switchbuf = 'useopen'
-
-  split_window()
-
-  if is_windows then
-    require('r.windows').set_R_home()
-  end
-  require('r.job').R_term_open(
-    config.R_app .. ' ' .. table.concat(config.R_args, ' ')
-  )
-  if is_windows then
-    vim.cmd('redraw')
-    require('r.windows').unset_R_home()
-  end
-  R_bufnr = vim.fn.bufnr('%')
-  if config.hl_term then
-    vim.cmd('silent set syntax=rout')
-  end
-  if config.esc_term then
-    vim.api.nvim_buf_set_keymap(
-      0,
-      't',
-      '<Esc>',
-      '<C-\\><C-n>',
-      { noremap = true, silent = true }
-    )
-  end
-  for _, optn in ipairs(vim.fn.split(config.buffer_opts, '\n')) do
-    vim.cmd('setlocal ' .. optn)
-  end
-
-  if vim.b.number then
-    if config.setwidth < 0 and config.setwidth > -17 then
-      number_col = config.setwidth
-    else
-      number_col = -6
-    end
-  else
-    number_col = 0
-  end
-
-  -- Set b:pdf_is_open to avoid an error when the user has to go to R Console
-  -- to deal with latex errors while compiling the pdf
-  vim.b.pdf_is_open = 1
-  vim.cmd('sbuffer ' .. edbuf)
-  vim.cmd('stopinsert')
-  require('r.run').wait_nvimcom_start()
-=======
 local reopen_win = function()
     local wlist = vim.api.nvim_list_wins()
     for _, wnr in ipairs(wlist) do
@@ -245,10 +128,10 @@
     end
     vim.g.R_Nvim_status = 4
 
-    local edbuf = vim.fn.bufname("%")
-    vim.o.switchbuf = "useopen"
-
-    split_window()
+  local edbuf = vim.fn.bufname('%')
+  vim.o.switchbuf = 'useopen'
+
+  split_window()
 
     if config.is_windows then
         require("r.windows").set_R_home()
@@ -269,15 +152,15 @@
         vim.cmd('setlocal ' .. optn)
     end
 
-    if vim.b.number then
-        if config.setwidth < 0 and config.setwidth > -17 then
-            number_col = config.setwidth
-        else
-            number_col = -6
-        end
-    else
-        number_col = 0
-    end
+  if vim.b.number then
+    if config.setwidth < 0 and config.setwidth > -17 then
+      number_col = config.setwidth
+    else
+      number_col = -6
+    end
+  else
+    number_col = 0
+  end
 
     -- Set b:pdf_is_open to avoid an error when the user has to go to R Console
     -- to deal with latex errors while compiling the pdf
@@ -285,7 +168,6 @@
     vim.cmd.sb(edbuf)
     vim.cmd("stopinsert")
     require("r.run").wait_nvimcom_start()
->>>>>>> 1e66c71f
 end
 
 M.highlight_term = function()
