#include <R.h> /* to include Rconfig.h */
#include <Rdefines.h>
#include <Rinternals.h>
#include <R_ext/Parse.h>
#ifndef WIN32
#define HAVE_SYS_SELECT_H
#include <R_ext/eventloop.h>
#endif

#include <ctype.h>
#include <stdio.h>
#include <stdlib.h>
#include <string.h>
#include <sys/types.h>
#include <time.h>

#ifdef __FreeBSD__
#include <netinet/in.h>
#endif

#include <unistd.h>

#ifdef WIN32
#include <process.h>
#include <winsock2.h>
#ifdef _WIN64
#include <inttypes.h>
#endif
#else
#include <arpa/inet.h> // inet_addr()
#include <netdb.h>
#include <pthread.h>
#include <signal.h>
#include <stdint.h>
#include <sys/socket.h>
#endif

#ifndef WIN32
// Needed to know what is the prompt
#include <Rinterface.h>
#define R_INTERFACE_PTRS 1
extern int (*ptr_R_ReadConsole)(const char *, unsigned char *, int, int);
static int (*save_ptr_R_ReadConsole)(const char *, unsigned char *, int, int);
static int debugging;           // Is debugging a function now?
LibExtern SEXP R_SrcfileSymbol; // R internal variable defined in Defn.h.
static void SrcrefInfo(void);
#endif

static int debug_r; // Should detect when `browser()` is running and start
                    // debugging mode?
#include "common.h"

static int initialized = 0; // TCP client successfully connected to the server.

static int verbose = 0;  // 1: version number; 2: initial information; 3: TCP in
                         // and out; 4: more verbose; 5: really verbose.
static int allnames = 0; // Show hidden objects in auto completion and
                         // Object Browser?
static int nlibs = 0;    // Number of loaded libraries.

static char rns_port[16]; // rnvimserver port.
static char nvimsecr[32]; // Random string used to increase the safety of TCP
                          // communication.

static char *glbnvbuf1;   // Temporary buffer used to store the list of
                          // .GlobalEnv objects.
static char *glbnvbuf2;   // Temporary buffer used to store the list of
                          // .GlobalEnv objects.
static char *send_ge_buf; // Temporary buffer used to store the list of
                          // .GlobalEnv objects.

static unsigned long lastglbnvbsz;         // Previous size of glbnvbuf2.
static unsigned long glbnvbufsize = 32768; // Current size of glbnvbuf2.

static size_t tcp_header_len; // Length of nvimsecr + 9. Stored in a
                              // variable to avoid repeatedly calling
                              // strlen().

static double timelimit =
    100.0; // Maximum acceptable time to build list of .GlobalEnv objects
static int sizelimit = 1000000; // Maximum acceptable size of string
                                // representing .GlobalEnv (list of objects)
static int maxdepth = 12; // How many levels to parse in lists and S4 objects
// when building list of objects for auto-completion. The value decreases if
// the listing is too slow.
static int curdepth = 0; // Current level of the list or S4 object being parsed
                         // for auto-completion.
static int autoglbenv = 0; // Should the list of objects in .GlobalEnv be
// automatically updated after each top level command is executed? It will
// always be 2 if cmp-r is installed; otherwise, it will be 1 if the Object
// Browser is open.

static char tmpdir[512]; // The environment variable RNVIM_TMPDIR.
static int setwidth = 0; // Set the option width after each command is executed
static int oldcolwd = 0; // Last set width.

static int compl_method = 1;  // completion method, 0 = normal, 1 = buffer
void set_compl_method(int m) { compl_method = m; }

#ifdef WIN32
static int r_is_busy = 1; // Is R executing a top level command? R memory will
// become corrupted and R will crash afterwards if we execute a function that
// creates R objects while R is busy.
#else
static int fired = 0; // Do we have commands waiting to be executed?
static int ifd;       // input file descriptor
static int ofd;       // output file descriptor
static InputHandler *ih;
static char flag_eval[512]; // Do we have an R expression to evaluate?
static int flag_glbenv = 0; // Do we have to list objects from .GlobalEnv?
static int flag_debug = 0;  // Do we need to get file name and line information
                            // of debugging function?
#endif

/**
 * @typedef lib_info_
 * @brief Structure with name and version number of a library.
 *
 * The complete information of libraries is stored in its `objls_`, `alias_`,
 * and `args_` files in the R.nvim cache directory. The rnvimserver only needs
 * the name and version number of the library to read the corresponding files.
 *
 */
typedef struct lib_info_ {
    char *name;
    char *version;
    unsigned long strlen;
    struct lib_info_ *next;
} LibInfo;

static LibInfo *libList; // Linked list of loaded libraries information (names
                         // and version numbers).

static void nvimcom_checklibs(void);
static void send_to_nvim(char *msg);
static void nvimcom_eval_expr(const char *buf);

#ifdef WIN32
SOCKET sfd; // File descriptor of socket used in the TCP connection with the
            // rnvimserver.
static HANDLE tid; // Identifier of thread running TCP connection loop.
extern void Rconsolecmd(char *cmd); // Defined in R: src/gnuwin32/rui.c.
#else
static int sfd = -1;  // File descriptor of socket used in the TCP connection
                      // with the rnvimserver.
static pthread_t tid; // Identifier of thread running TCP connection loop.
#endif

static void escape_str(char *s) {
    while (*s) {
        if (*s == '\n') // It would prematurely send the string
            *s = ' ';
        if (*s == '\x5c') // Backslash is misinterpreted by Lua
            *s = '\x12';
        if (*s == '\'') // Single quote prematurely finishes strings
            *s = '\x13';
        s++;
    }
}

SEXP fmt_txt(SEXP txt) {
    const char *s = CHAR(STRING_ELT(txt, 0));
    char *b = calloc(strlen(s) + 1, sizeof(char));
    format(s, b, ' ', '\x14');
    SEXP ans = R_NilValue;
    PROTECT(ans = NEW_CHARACTER(1));
    SET_STRING_ELT(ans, 0, mkChar(b));
    UNPROTECT(1);
    free(b);
    return ans;
}

SEXP fmt_usage(SEXP fnm, SEXP args) {
    const char *f = CHAR(STRING_ELT(fnm, 0));
    const char *a = CHAR(STRING_ELT(args, 0));
    char *b = format_usage(f, a);
    SEXP ans = R_NilValue;
    PROTECT(ans = NEW_CHARACTER(1));
    SET_STRING_ELT(ans, 0, mkChar(b));
    UNPROTECT(1);
    free(b);
    return ans;
}

/**
 * @brief Replace buffers used to store auto-completion information with
 * bigger ones.
 *
 * @return Pointer to the NULL terminating byte of glbnvbuf2.
 */
static char *nvimcom_grow_buffers(void) {
    lastglbnvbsz = glbnvbufsize;
    glbnvbufsize += 32768;

    char *tmp = (char *)calloc(glbnvbufsize, sizeof(char));
    strcpy(tmp, glbnvbuf1);
    free(glbnvbuf1);
    glbnvbuf1 = tmp;

    tmp = (char *)calloc(glbnvbufsize, sizeof(char));
    strcpy(tmp, glbnvbuf2);
    free(glbnvbuf2);
    glbnvbuf2 = tmp;

    tmp = (char *)calloc(glbnvbufsize + 64, sizeof(char));
    free(send_ge_buf);
    send_ge_buf = tmp;

    return (glbnvbuf2 + strlen(glbnvbuf2));
}

/**
 * @brief Send string to rnvimserver.
 *
 * The function sends a string to rnvimserver through the TCP connection
 * established at `nvimcom_Start()`.
 *
 * @param msg The message to be sent.
 */
static void send_to_nvim(char *msg) {
    if (sfd == -1)
        return;

    size_t sent;
    char b[64];
    size_t len;

    if (verbose > 2) {
        if (strlen(msg) < 128)
#ifdef WIN32
            REprintf("send_to_nvim [%lld] {%s}: %s\n", sfd, nvimsecr, msg);
#else
            REprintf("send_to_nvim [%d] {%s}: %s\n", sfd, nvimsecr, msg);
#endif
    }

    len = strlen(msg);

    /*
       TCP message format:
         RNVIM_SECRET : Prefix RNVIM_SECRET to msg to increase security
         000000000    : Size of message in 9 digits
         msg          : The message
         \x11         : Final byte

       Notes:

       - The string is terminated by a final \x11 byte which hopefully is never
         used in any R code. It would be slower to escape special characters.

       - The time to save the file at /dev/shm is bigger than the time to send
         the buffer through a TCP connection.

       - When the msg is very big, it's faster to send the final message in
         three pieces than to call snprintf() to assemble everything in a
         single string.
    */

    // Send the header
    snprintf(b, 63, "%s%09zu", nvimsecr, len);
    sent = send(sfd, b, tcp_header_len, 0);
    if (sent != tcp_header_len) {
        if (sent == -1)
            REprintf("Error sending message header to R.nvim: -1\n");
        else
            REprintf("Error sending message header to R.nvim: %zu x %zu\n",
                     tcp_header_len, sent);
#ifdef WIN32
        closesocket(sfd);
        WSACleanup();
#else
        close(sfd);
#endif
        sfd = -1;
        strcpy(rns_port, "0");
        return;
    }

    // based on code found on php source
    // Send the message
    char *pCur = msg;
    char *pEnd = msg + len;
    int loop = 0;
    while (pCur < pEnd) {
        sent = send(sfd, pCur, pEnd - pCur, 0);
        if (sent >= 0) {
            pCur += sent;
        } else if (sent == -1) {
            REprintf("Error sending message to R.nvim: %zu x %zu\n", len,
                     pCur - msg);
            return;
        }
        loop++;
        if (loop == 100) {
            // The goal here is to avoid infinite loop.
            // TODO: Maybe delete this check because php code does not have
            // something similar
            REprintf("Too many attempts to send message to R.nvim: %zu x %zu\n",
                     len, sent);
            return;
        }
    }

    // End the message with \x11
    sent = send(sfd, "\x11", 1, 0);
    if (sent != 1)
        REprintf("Error sending final byte to R.nvim: 1 x %zu\n", sent);
}

/**
 * @brief Function called by R code to send message to rnvimserver.
 *
 * @param cmd The message to be sent.
 */
void nvimcom_msg_to_nvim(char **cmd) { send_to_nvim(*cmd); }

/**
 * @brief Escape single quotes.
 *
 * We use single quotes to define strings to be sent to Neovim. Consequently,
 * single quotes within such strings must be escaped to avoid Lua errors
 * when evaluating the string.
 *
 * @param buf Original string.
 * @param buf2 Destination buffer of the new string with escaped quotes.
 * @param bsize Size limit of destination buffer.
 */
static void nvimcom_squo(const char *buf, char *buf2, int bsize) {
    int i = 0, j = 0;
    while (j < bsize) {
        if (buf[i] == '\'') {
            buf2[j] = '\\';
            j++;
            buf2[j] = '\'';
        } else if (buf[i] == 0) {
            buf2[j] = 0;
            break;
        } else {
            buf2[j] = buf[i];
        }
        i++;
        j++;
    }
}

/**
 * @brief Quote strings with backticks.
 *
 * The names of R objects that are invalid to be inserted directly in the
 * console must be quoted with backticks.
 *
 * @param b1 Name to be quoted.
 * @param b2 Destination buffer to the quoted name.
 */
static void nvimcom_backtick(const char *b1, char *b2) {
    int i = 0, j = 0;
    while (i < 511 && b1[i] != '$' && b1[i] != '@' && b1[i] != 0) {
        if (b1[i] == '[' && b1[i + 1] == '[') {
            b2[j] = '[';
            i++;
            j++;
            b2[j] = '[';
            i++;
            j++;
        } else {
            b2[j] = '`';
            j++;
        }
        while (i < 511 && b1[i] != '$' && b1[i] != '@' && b1[i] != '[' &&
               b1[i] != 0) {
            b2[j] = b1[i];
            i++;
            j++;
        }
        if (b1[i - 1] != ']') {
            b2[j] = '`';
            j++;
        }
        if (b1[i] == 0)
            break;
        if (b1[i] != '[') {
            b2[j] = b1[i];
            i++;
            j++;
        }
    }
    b2[j] = 0;
}

/**
 * @brief Creates a new LibInfo structure to store the name and version
 * number of a library
 *
 * @param nm Name of the library.
 * @param vrsn Version number of the library.
 * @return Pointer to the new LibInfo structure.
 */
static LibInfo *nvimcom_lib_info_new(const char *nm, const char *vrsn) {
    LibInfo *pi = calloc(1, sizeof(LibInfo));
    pi->name = malloc((strlen(nm) + 1) * sizeof(char));
    strcpy(pi->name, nm);
    pi->version = malloc((strlen(vrsn) + 1) * sizeof(char));
    strcpy(pi->version, vrsn);
    pi->strlen = strlen(pi->name) + strlen(pi->version) + 2;
    return pi;
}

/**
 * @brief Adds a new LibInfo structure to libList, the linked list of loaded
 * libraries.
 *
 * @param nm The name of the library
 * @param vrsn The version number of the library
 */
static void nvimcom_lib_info_add(const char *nm, const char *vrsn) {
    LibInfo *pi = nvimcom_lib_info_new(nm, vrsn);
    if (libList) {
        pi->next = libList;
        libList = pi;
    } else {
        libList = pi;
    }
}

/**
 * @brief Returns a pointer to information on an library.
 *
 * @param nm Name of the library.
 * @return Pointer to a LibInfo structure with information on the library
 * `nm`.
 */
static LibInfo *nvimcom_get_lib(const char *nm) {
    if (!libList)
        return NULL;

    LibInfo *pi = libList;
    do {
        if (strcmp(pi->name, nm) == 0)
            return pi;
        pi = pi->next;
    } while (pi);

    return NULL;
}

/**
 * @brief This function adds a line with information for
 * auto-completion.
 *
 * @param x Object whose information is to be generated.
 *
 * @param xname The name of the object.
 *
 * @param curenv Current "environment" of object x. If x is an element of a list
 * or S4 object, `curenv` will be the representation of the parent structure.
 * Example: for `x` in `alist$aS4obj@x`, `curenv` will be `alist$aS4obj@`.
 *
 * @param p A pointer to the current NULL byte terminating the glbnvbuf2
 * buffer.
 *
 * @param depth Current number of levels in lists and S4 objects.
 *
 * @return The pointer p updated after the insertion of the new line.
 */
static char *nvimcom_glbnv_line(SEXP *x, const char *xname, const char *curenv,
                                char *p, int depth) {
    if (depth > maxdepth)
        return p;

    if (depth > curdepth)
        curdepth = depth;

    int xgroup = 0; // 1 = function, 2 = data.frame, 3 = list, 4 = s4, 5 = enviroment
    char ebuf[64];
    int len = 0;
    SEXP txt, lablab;
    SEXP sn = R_NilValue;
    char buf[576];
    char bbuf[512];

    if ((strlen(glbnvbuf2 + lastglbnvbsz)) > 31744)
        p = nvimcom_grow_buffers();

    p = str_cat(p, curenv);
    snprintf(ebuf, 63, "%s", xname);
    escape_str(ebuf);
    p = str_cat(p, ebuf);

    if (Rf_isLogical(*x)) {
        p = str_cat(p, "\006%\006");
    } else if (Rf_isNumeric(*x)) {
        p = str_cat(p, "\006{\006");
    } else if (Rf_isFactor(*x)) {
        p = str_cat(p, "\006!\006");
    } else if (Rf_isValidString(*x)) {
        p = str_cat(p, "\006~\006");
    } else if (Rf_isFunction(*x)) {
        p = str_cat(p, "\006(\006");
        xgroup = 1;
    } else if (Rf_isFrame(*x)) {
        p = str_cat(p, "\006$\006");
        xgroup = 2;
    } else if (Rf_isNewList(*x)) {
        p = str_cat(p, "\006[\006");
        xgroup = 3;
    } else if (Rf_isS4(*x)) {
        p = str_cat(p, "\006<\006");
        xgroup = 4;
    } else if (Rf_inherits(*x, "S7_object")) {
        p = str_cat(p, "\006>\006");
        xgroup = 7;
    } else if (Rf_isEnvironment(*x)) {
        p = str_cat(p, "\006:\006");
        xgroup = 5; // for support enviroment element but not run correct
    } else if (TYPEOF(*x) == PROMSXP) {
        p = str_cat(p, "\006&\006");
    } else {
        p = str_cat(p, "\006*\006");
    }

    // Specific class of object, if any
    PROTECT(txt = getAttrib(*x, R_ClassSymbol));
    if (!isNull(txt)) {
        p = str_cat(p, CHAR(STRING_ELT(txt, 0)));
    }
    UNPROTECT(1);

    p = str_cat(p, "\006.GlobalEnv\006");

    if (xgroup == 1) {
        /* It would be necessary to port args2buff() from src/main/deparse.c to
           here but it's too big. So, it's better to call nvimcom:::nvim.args()
           during auto completion. FORMALS() may return an object that will
           later crash R:
           https://github.com/jalvesaq/Vim-R/issues/543#issuecomment-748981771
         */
        p = str_cat(p, ">not_checked<");
    }

    // Add label
    PROTECT(lablab = allocVector(STRSXP, 1));
    SET_STRING_ELT(lablab, 0, mkChar("label"));
    PROTECT(txt = getAttrib(*x, lablab));
    if (length(txt) > 0) {
        if (Rf_isValidString(txt)) {
            snprintf(buf, 159, "\006\006%s", CHAR(STRING_ELT(txt, 0)));
            escape_str(buf);
            p = str_cat(p, buf);
        } else {
            p = str_cat(p, "\006\006Error: label is not a valid string.");
        }
    } else {
        p = str_cat(p, "\006\006");
    }
    UNPROTECT(2);

    // Add the object length
    if (xgroup == 2) {
        snprintf(buf, 127, "\xc2\xa0[%d, %d]", length(Rf_GetRowNames(*x)),
                 length(*x));
        p = str_cat(p, buf);
    } else if (xgroup == 3) {
        snprintf(buf, 127, "\xc2\xa0[%d]", length(*x));
        p = str_cat(p, buf);
    } else if (xgroup == 4) {
        SEXP cmdSexp, cmdexpr;
        ParseStatus status;
        snprintf(buf, 575, "%s%s", curenv, xname);
        nvimcom_backtick(buf, bbuf);
        snprintf(buf, 575, "slotNames(%s)", bbuf);
        PROTECT(cmdSexp = allocVector(STRSXP, 1));
        SET_STRING_ELT(cmdSexp, 0, mkChar(buf));
        PROTECT(cmdexpr = R_ParseVector(cmdSexp, -1, &status, R_NilValue));
        if (status == PARSE_OK) {
            int er = 0;
            PROTECT(sn = R_tryEval(VECTOR_ELT(cmdexpr, 0), R_GlobalEnv, &er));
            if (er)
                REprintf("nvimcom error executing command: %s\n", buf);
            else
                len = length(sn);
            UNPROTECT(1);
        } else {
            REprintf("nvimcom error: invalid value in %s\n", buf);
        }
        UNPROTECT(2);
        snprintf(buf, 127, "\xc2\xa0[%d]", len);
        p = str_cat(p, buf);
<<<<<<< HEAD
    } else if (xgroup == 5) {
        len = Rf_length(R_lsInternal(*x, allnames));
        snprintf(buf, 127, " [%d]", len);
        p = str_cat(p, buf);
=======
    } else if (xgroup == 7) {
        SEXP cls, cmdSexp, cmdexpr;
        ParseStatus status;
        snprintf(buf, 575, "%s%s", curenv, xname);
        nvimcom_backtick(buf, bbuf);
        snprintf(buf, 575, "S7::S7_class(%s)", bbuf);
        PROTECT(cmdSexp = allocVector(STRSXP, 1));
        SET_STRING_ELT(cmdSexp, 0, mkChar(buf));
        PROTECT(cmdexpr = R_ParseVector(cmdSexp, -1, &status, R_NilValue));
        if (status == PARSE_OK) {
            int er = 0;
            PROTECT(cls = R_tryEval(VECTOR_ELT(cmdexpr, 0), R_GlobalEnv, &er));
            if (er) {
                REprintf("nvimcom error executing command: %s\n", buf);
            } else {
                SEXP ppt;
                PROTECT(ppt = R_do_slot(cls, Rf_install("properties")));
                sn = getAttrib(ppt, R_NamesSymbol);
                UNPROTECT(1);
                len = length(sn);
            }
            UNPROTECT(1);
        } else {
            REprintf("nvimcom error: invalid value in %s\n", buf);
        }
        UNPROTECT(2);
>>>>>>> 1edfc9ca
    }

    // finish the line
    p = str_cat(p, "\006\n");

    if (xgroup > 1) {
        char newenv[576];
        SEXP elmt = R_NilValue;
        const char *ename;

        if (xgroup == 4 || xgroup == 7) {
            snprintf(newenv, 575, "%s%s@", curenv, xname);
            if (len > 0) {
                for (int i = 0; i < len; i++) {
                    ename = CHAR(STRING_ELT(sn, i));
                    PROTECT(elmt = R_do_slot(*x, Rf_install(ename)));
                    p = nvimcom_glbnv_line(&elmt, ename, newenv, p, depth + 1);
                    UNPROTECT(1);
                }
            }
        } else if (xgroup == 5) {
            SEXP listnames, eexp;
            snprintf(newenv, 575, "%s%s$", curenv, xname);
            PROTECT(listnames = R_lsInternal(*x, allnames));

            len = Rf_length(listnames);
            for (int i = 0; i < len; i++) {
              if (i == len - 1) {
                ename = CHAR(STRING_ELT(listnames, i));
              } else {
                PROTECT(eexp = STRING_ELT(listnames, i));
                ename = CHAR(eexp);
                UNPROTECT(1);
              }
              if (R_BindingIsActive(Rf_install(ename), *x)) {
                // See: https://github.com/jalvesaq/Nvim-R/issues/686
                PROTECT(elmt = R_ActiveBindingFunction(Rf_install(ename), *x));
              } else {
                PROTECT(elmt = Rf_findVar(Rf_install(ename), *x));
              }
              // should never be unbound
              if (elmt != R_UnboundValue) {
                if (ename[0] == 0) {
                    snprintf(ebuf, 63, "[[%d]]", i + 1);
                    ename = ebuf;
                }
                p = nvimcom_glbnv_line(&elmt, ename, newenv, p, depth + 1);
              } else {
                REprintf("nvimcom_globalenv_list: Unexpected R_UnboundValue.\n");
              }
              UNPROTECT(1);
            }
            UNPROTECT(1);
        } else {
            SEXP listNames;
            snprintf(newenv, 575, "%s%s$", curenv, xname);
            PROTECT(listNames = getAttrib(*x, R_NamesSymbol));
            len = length(listNames);
            if (len == 0) { /* Empty list? */
                int len1 = length(*x);
                if (len1 > 0) { /* List without names */
                    len1 -= 1;
                    if (newenv[strlen(newenv) - 1] == '$')
                        newenv[strlen(newenv) - 1] = 0; // Delete trailing '$'
                    for (int i = 0; i < len1; i++) {
                        snprintf(ebuf, 63, "[[%d]]", i + 1);
                        elmt = VECTOR_ELT(*x, i);
                        p = nvimcom_glbnv_line(&elmt, ebuf, newenv, p,
                                               depth + 1);
                    }
                    snprintf(ebuf, 63, "[[%d]]", len1 + 1);
                    PROTECT(elmt = VECTOR_ELT(*x, len1));
                    p = nvimcom_glbnv_line(&elmt, ebuf, newenv, p, depth + 1);
                    UNPROTECT(1);
                }
            } else { /* Named list */
                SEXP eexp;
                len -= 1;
                for (int i = 0; i < len; i++) {
                    PROTECT(eexp = STRING_ELT(listNames, i));
                    ename = CHAR(eexp);
                    UNPROTECT(1);
                    if (ename[0] == 0) {
                        snprintf(ebuf, 63, "[[%d]]", i + 1);
                        ename = ebuf;
                    }
                    PROTECT(elmt = VECTOR_ELT(*x, i));
                    p = nvimcom_glbnv_line(&elmt, ename, newenv, p, depth + 1);
                    UNPROTECT(1);
                }
                ename = CHAR(STRING_ELT(listNames, len));
                if (ename[0] == 0) {
                    snprintf(ebuf, 63, "[[%d]]", len + 1);
                    ename = ebuf;
                }
                PROTECT(elmt = VECTOR_ELT(*x, len));
                p = nvimcom_glbnv_line(&elmt, ename, newenv, p, depth + 1);
                UNPROTECT(1);
            }
            UNPROTECT(1); /* listNames */
        }
    }
    return p;
}

/**
 * @brief Send to R.nvim the string containing the list of objects in
 * .GlobalEnv.
 */
static void send_glb_env(void) {
    clock_t t1;

    t1 = clock();

    strcpy(send_ge_buf, "+G");
    strcat(send_ge_buf, glbnvbuf2);
    send_to_nvim(send_ge_buf);

    if (verbose > 3)
        REprintf("Time to send message to R.nvim: %f\n",
                 1000 * ((double)clock() - t1) / CLOCKS_PER_SEC);

    char *tmp = glbnvbuf1;
    glbnvbuf1 = glbnvbuf2;
    glbnvbuf2 = tmp;
}

/**
 * @brief Generate a list of objects in .GlobalEnv and store it in the
 * glbnvbuf2 buffer. The string stored in glbnvbuf2 represents a file with the
 * same format of the `objls_` files in R.nvim's cache directory.
 */
static void nvimcom_globalenv_list(void) {
    if (verbose > 4)
        REprintf("nvimcom_globalenv_list()\n");
    const char *varName;
    SEXP envVarsSEXP, varSEXP;

    if (tmpdir[0] == 0)
        return;

    double tm = clock();

    memset(glbnvbuf2, 0, glbnvbufsize);
    char *p = glbnvbuf2;

    curdepth = 0;

    PROTECT(envVarsSEXP = R_lsInternal(R_GlobalEnv, allnames));
    for (int i = 0; i < Rf_length(envVarsSEXP); i++) {
        varName = CHAR(STRING_ELT(envVarsSEXP, i));
        if (R_BindingIsActive(Rf_install(varName), R_GlobalEnv)) {
            // See: https://github.com/jalvesaq/Vim-R/issues/686
            PROTECT(varSEXP = R_ActiveBindingFunction(Rf_install(varName),
                                                      R_GlobalEnv));
        } else {
            PROTECT(varSEXP = Rf_findVar(Rf_install(varName), R_GlobalEnv));
        }
        if (varSEXP != R_UnboundValue) {
            // should never be unbound
            p = nvimcom_glbnv_line(&varSEXP, varName, "", p, 0);
        } else {
            REprintf("nvimcom_globalenv_list: Unexpected R_UnboundValue.\n");
        }
        UNPROTECT(1);
    }
    UNPROTECT(1);

    size_t len1 = strlen(glbnvbuf1);
    size_t len2 = strlen(glbnvbuf2);
    int changed = len1 != len2;
    if (verbose > 4)
        REprintf("globalenv_list(0) len1 = %zu, len2 = %zu\n", len1, len2);
    if (!changed) {
        for (int i = 0; i < len1; i++) {
            if (glbnvbuf1[i] != glbnvbuf2[i]) {
                changed = 1;
                break;
            }
        }
    }

    if (changed)
        send_glb_env();

    double tmdiff = 1000 * ((double)clock() - tm) / CLOCKS_PER_SEC;
    if (tmdiff > timelimit || strlen(glbnvbuf1) > sizelimit) {
        maxdepth = curdepth - 1;
        char b[16];
        snprintf(b, 15, "+D%d", maxdepth);
        send_to_nvim(b);
        if (verbose)
            REprintf(
                "nvimcom:\n"
                "    Time to build list of objects: %g ms (max_time = %g ms)\n"
                "    List size: %zu bytes (max_size = %d bytes)\n"
                "    New max_depth: %d\n",
                tmdiff, timelimit, strlen(glbnvbuf1), sizelimit, maxdepth);
    }
}

/**
 * @brief Evaluate an R expression.
 *
 * @param buf The expression to be evaluated.
 */
static void nvimcom_eval_expr(const char *buf) {
    if (verbose > 3)
        Rprintf("nvimcom_eval_expr: '%s'\n", buf);

    char rep[128];

    SEXP cmdSexp, cmdexpr, ans;
    ParseStatus status;
    int er = 0;

    PROTECT(cmdSexp = allocVector(STRSXP, 1));
    SET_STRING_ELT(cmdSexp, 0, mkChar(buf));
    PROTECT(cmdexpr = R_ParseVector(cmdSexp, -1, &status, R_NilValue));

    char buf2[80];
    nvimcom_squo(buf, buf2, 80);
    if (status == PARSE_OK) {
        /* Only the first command will be executed if the expression includes
         * a semicolon. */
        PROTECT(ans = R_tryEval(VECTOR_ELT(cmdexpr, 0), R_GlobalEnv, &er));
        if (er && verbose > 1) {
            strcpy(rep, "lua require('r.log').warn('Error running: ");
            strncat(rep, buf2, 80);
            strcat(rep, "')");
            send_to_nvim(rep);
        }
        UNPROTECT(1);
    } else {
        if (verbose > 1) {
            strcpy(rep, "lua require('r.log').warn('Invalid command: ");
            strncat(rep, buf2, 80);
            strcat(rep, "')");
            send_to_nvim(rep);
        }
    }
    UNPROTECT(2);
}

/**
 * @brief Send the names and version numbers of currently loaded libraries to
 * R.nvim.
 */
static void send_libnames(void) {
    LibInfo *lib;
    unsigned long totalsz = 9;
    char *libbuf;
    lib = libList;
    do {
        totalsz += lib->strlen;
        lib = lib->next;
    } while (lib);

    libbuf = malloc(totalsz + 1);

    libbuf[0] = 0;
    str_cat(libbuf, "+L");
    lib = libList;
    do {
        str_cat(libbuf, lib->name);
        str_cat(libbuf, "\003");
        str_cat(libbuf, lib->version);
        str_cat(libbuf, "\004");
        lib = lib->next;
    } while (lib);
    libbuf[totalsz] = 0;
    send_to_nvim(libbuf);
    free(libbuf);
}

/**
 * @brief Count how many libraries are loaded in R's workspace. If the number
 * differs from the previous count, add new libraries to LibInfo structure.
 */
static void nvimcom_checklibs(void) {
    SEXP a;

    PROTECT(a = eval(lang1(install("search")), R_GlobalEnv));

    int newnlibs = Rf_length(a);
    if (nlibs == newnlibs)
        return;

    SEXP l, cmdSexp, cmdexpr, ans;
    const char *libname;
    char *libn;
    char buf[128];
    ParseStatus status;
    int er = 0;
    LibInfo *lib;

    nlibs = newnlibs;

    for (int i = 0; i < newnlibs; i++) {
        PROTECT(l = STRING_ELT(a, i));
        libname = CHAR(l);
        libn = strstr(libname, "package:");
        if (libn != NULL) {
            libn = strstr(libn, ":");
            libn++;
            lib = nvimcom_get_lib(libn);
            if (!lib) {
                snprintf(buf, 127, "utils::packageDescription('%s')$Version",
                         libn);
                PROTECT(cmdSexp = allocVector(STRSXP, 1));
                SET_STRING_ELT(cmdSexp, 0, mkChar(buf));
                PROTECT(cmdexpr =
                            R_ParseVector(cmdSexp, -1, &status, R_NilValue));
                if (status != PARSE_OK) {
                    REprintf("nvimcom error parsing: %s\n", buf);
                } else {
                    PROTECT(ans = R_tryEval(VECTOR_ELT(cmdexpr, 0), R_GlobalEnv,
                                            &er));
                    if (er) {
                        REprintf("nvimcom error executing: %s\n", buf);
                    } else {
                        nvimcom_lib_info_add(libn, CHAR(STRING_ELT(ans, 0)));
                    }
                    UNPROTECT(1);
                }
                UNPROTECT(2);
            }
        }
        UNPROTECT(1);
    }
    UNPROTECT(1);

    send_libnames();
    return;
}

/**
 * @brief Function registered to be called by R after completing each top-level
 * task. See R documentation on addTaskCallback.
 */
void nvimcom_task(void) {
    if (verbose > 4)
        REprintf("nvimcom_task()\n");
#ifdef WIN32
    r_is_busy = 0;
#endif
    if (rns_port[0] != 0) {
        if (compl_method == 0)
            nvimcom_checklibs();
        if (autoglbenv)
            nvimcom_globalenv_list();
    }
    if (setwidth && getenv("COLUMNS")) {
        int columns = atoi(getenv("COLUMNS"));
        if (columns > 0 && columns != oldcolwd) {
            oldcolwd = columns;

            /* From R-exts: Evaluating R expressions from C */
            SEXP s, t;
            PROTECT(t = s = allocList(2));
            SET_TYPEOF(s, LANGSXP);
            SETCAR(t, install("options"));
            t = CDR(t);
            SETCAR(t, ScalarInteger((int)columns));
            SET_TAG(t, install("width"));
            eval(s, R_GlobalEnv);
            UNPROTECT(1);

            if (verbose > 2)
                Rprintf("nvimcom: width = %d columns\n", columns);
        }
    }
}

#ifndef WIN32
/**
 * @brief Executed by R when idle.
 *
 * @param unused Unused parameter.
 */
static void nvimcom_exec(__attribute__((unused)) void *nothing) {
    if (*flag_eval) {
        nvimcom_eval_expr(flag_eval);
        *flag_eval = 0;
    }
    if (flag_glbenv) {
        nvimcom_globalenv_list();
        flag_glbenv = 0;
    }
    if (flag_debug) {
        SrcrefInfo();
        flag_debug = 0;
    }
}

/**
 * @brief Check if there is anything in the pipe that we use to register that
 * there are commands to be evaluated. R only executes this function when it
 * can safely execute our commands. This functionality is not available on
 * Windows.
 *
 * @param unused Unused parameter.
 */
static void nvimcom_uih(__attribute__((unused)) void *data) {
    /* Code adapted from CarbonEL.
     * Thanks to Simon Urbanek for the suggestion on r-devel mailing list. */
    if (verbose > 4)
        REprintf("nvimcom_uih()\n");
    char buf[16];
    if (read(ifd, buf, 1) < 1)
        REprintf("nvimcom error: read < 1\n");
    R_ToplevelExec(nvimcom_exec, NULL);
    fired = 0;
}

/**
 * @brief Put a single byte in a pipe to register that we have commands
 * waiting to be executed. R will crash if we execute commands while it is
 * busy with other tasks.
 */
static void nvimcom_fire(void) {
    if (verbose > 4)
        REprintf("nvimcom_fire()\n");
    if (fired)
        return;
    fired = 1;
    char buf[16];
    *buf = 0;
    if (write(ofd, buf, 1) <= 0)
        REprintf("nvimcom error: write <= 0\n");
}

/**
 * @brief Read an R's internal variable to get file name and line number of
 * function currently being debugged.
 */
static void SrcrefInfo(void) {
    // Adapted from SrcrefPrompt(), at src/main/eval.c
    if (debugging == 0) {
        send_to_nvim("lua require('r.debug').stop()");
        return;
    }

    /* If we have a valid R_Srcref, use it */
    if (R_Srcref && R_Srcref != R_NilValue) {
        SEXP filename = R_GetSrcFilename(R_Srcref);
        if (isString(filename) && length(filename)) {
            size_t slen = strlen(CHAR(STRING_ELT(filename, 0)));
            char *buf = calloc(sizeof(char), (2 * slen + 56));
            char *buf2 = calloc(sizeof(char), (2 * slen + 56));
            snprintf(buf, 2 * slen + 1, "%s", CHAR(STRING_ELT(filename, 0)));
            nvimcom_squo(buf, buf2, 2 * slen + 32);
            snprintf(buf, 2 * slen + 55,
                     "lua require('r.debug').jump('%s', %d)", buf2,
                     asInteger(R_Srcref));
            send_to_nvim(buf);
            free(buf);
            free(buf2);
        }
    }
}

/**
 * @brief This function is called by R to process user input. The function
 * monitor R input and checks if we are within the `browser()` function before
 * passing the data to the R function that really process the input.
 *
 * @param prompt R prompt
 * @param buf Command inserted in the R console
 * @param len Length of command in bytes
 * @param addtohistory Should the command be included in `.Rhistory`?
 * @return The return value is defined and used by R.
 */
static int nvimcom_read_console(const char *prompt, unsigned char *buf, int len,
                                int addtohistory) {
    if (debugging == 1) {
        if (prompt[0] != 'B')
            debugging = 0;
        flag_debug = 1;
        nvimcom_fire();
    } else {
        if (prompt[0] == 'B' && prompt[1] == 'r' && prompt[2] == 'o' &&
            prompt[3] == 'w' && prompt[4] == 's' && prompt[5] == 'e' &&
            prompt[6] == '[') {
            debugging = 1;
            flag_debug = 1;
            nvimcom_fire();
        }
    }
    return save_ptr_R_ReadConsole(prompt, buf, len, addtohistory);
}
#endif

#ifdef WIN32
/**
 * @brief This function is called after the TCP connection with the rnvimserver
 * is established. Its goal is to pass to R.nvim information on the running R
 * instance.
 *
 * @param r_info Information on R (see `.onAttach()` at R/nvimcom.R)
 */
static void nvimcom_send_running_info(const char *r_info, const char *nvv) {
    char msg[2176];
    pid_t R_PID = getpid();

#ifdef _WIN64
    snprintf(msg, 2175,
             "lua require('r.run').set_nvimcom_info('%s', %" PRId64
             ", '%" PRId64 "', %s)",
             nvv, R_PID, (long long)GetForegroundWindow(), r_info);
#else
    snprintf(msg, 2175,
             "lua require('r.run').set_nvimcom_info('%s', %d, '%ld', %s)", nvv,
             R_PID, (long)GetForegroundWindow(), r_info);
#endif
    send_to_nvim(msg);
}
#endif

/**
 * @brief Parse messages received from rnvimserver
 *
 * @param buf The message though the TCP connection
 */
static void nvimcom_parse_received_msg(char *buf) {
    char *p;

    if (verbose > 3) {
        REprintf("nvimcom received: %s\n", buf);
    } else if (verbose > 2) {
        p = buf + strlen(getenv("RNVIM_ID")) + 1;
        REprintf("nvimcom Received: [%c] %s\n", buf[0], p);
    }

    switch (buf[0]) {
#ifdef WIN32
    case 'B':
        r_is_busy = 1;
        break;
#endif
    case 'A': // Object Browser started
        if (autoglbenv == 0)
            autoglbenv = 1;
#ifdef WIN32
        if (!r_is_busy)
            nvimcom_globalenv_list();
#else
        flag_glbenv = 1;
        nvimcom_fire();
#endif
        break;
    case 'N': // Object Browser closed
        if (autoglbenv == 1)
            autoglbenv = 0;
        break;
    case 'G':
#ifdef WIN32
        if (!r_is_busy)
            nvimcom_globalenv_list();
#else
        flag_glbenv = 1;
        nvimcom_fire();
#endif
        break;
    case 'L': // Evaluate lazy object
#ifdef WIN32
        if (r_is_busy)
            break;
#endif
        p = buf;
        p++;
        if (strstr(p, getenv("RNVIM_ID")) == p) {
            p += strlen(getenv("RNVIM_ID"));
#ifdef WIN32
            char flag_eval[512];
            snprintf(flag_eval, 510, "%s <- %s", p, p);
            nvimcom_eval_expr(flag_eval);
            *flag_eval = 0;
            nvimcom_globalenv_list();
#else
            snprintf(flag_eval, 510, "%s <- %s", p, p);
            flag_glbenv = 1;
            nvimcom_fire();
#endif
        }
        break;
    case 'E': // eval expression
    case 'R': // eval expression and update GlobalEnv list
        p = buf;
        if (*p == 'R')
#ifdef WIN32
            if (!r_is_busy)
                nvimcom_globalenv_list();
#else
            flag_glbenv = 1;
#endif
        p++;
        if (strstr(p, getenv("RNVIM_ID")) == p) {
            p += strlen(getenv("RNVIM_ID"));
#ifdef WIN32
            if (!r_is_busy)
                nvimcom_eval_expr(p);
#else
            strncpy(flag_eval, p, 510);
            nvimcom_fire();
#endif
        } else {
            REprintf("\nvimcom: received invalid RNVIM_ID.\n");
        }
        break;
    case 'D':
        p = buf;
        p++;
        maxdepth = atoi(p);
        if (verbose > 3)
            REprintf("New max_depth: %d\n", maxdepth);
#ifdef WIN32
        if (!r_is_busy)
            nvimcom_globalenv_list();
#else
        flag_glbenv = 1;
        nvimcom_fire();
#endif
        break;
    default: // do nothing
        REprintf("\nError [nvimcom]: Invalid message received: %s\n", buf);
        break;
    }
}

#ifdef WIN32
/**
 * @brief Loop to receive TCP messages from rnvimserver
 *
 * @param unused Unused parameter.
 */
static DWORD WINAPI client_loop_thread(__attribute__((unused)) void *arg)
#else
/**
 * @brief Loop to receive TCP messages from rnvimserver
 *
 * @param unused Unused parameter.
 */
static void *client_loop_thread(__attribute__((unused)) void *arg)
#endif
{
    size_t len;
    for (;;) {
        char buff[1024];
        memset(buff, '\0', sizeof(buff));
        len = recv(sfd, buff, sizeof(buff), 0);
#ifdef WIN32
        if (len == 0 || buff[0] == 0 || buff[0] == EOF ||
            strstr(buff, "QuitNow") == buff)
#else
        if (len == 0 || buff[0] == 0 || buff[0] == EOF)
#endif
        {
            if (len == 0)
                REprintf("Connection with R.nvim was lost\n");
            if (buff[0] == EOF)
                REprintf("client_loop_thread: buff[0] == EOF\n");
#ifdef WIN32
            closesocket(sfd);
            WSACleanup();
#else
            close(sfd);
            sfd = -1;
#endif
            break;
        }
        nvimcom_parse_received_msg(buff);
    }
#ifdef WIN32
    return 0;
#else
    return NULL;
#endif
}

/**
 * @brief Set variables that will control nvimcom behavior and establish a TCP
 * connection with rnvimserver in a new thread. This function is called when
 * nvimcom package is attached (See `.onAttach()` at R/nvimcom.R).
 *
 * @param vrb Verbosity level (`nvimcom.verbose` in ~/.Rprofile).
 *
 * @param anm Should names with starting with a dot be included in completion
 * lists? (`R_objbr_allnames` in init.vim).
 *
 * @param swd Should nvimcom set the option "width" after the execution of
 * each command? (`R_setwidth` in init.vim).
 *
 * @param age Should the list of objects in .GlobalEnv be automatically
 * updated? (`R_objbr_allnames` in init.vim)
 *
 * @param nvv nvimcom version
 *
 * @param rinfo Information on R to be passed to nvim.
 */
SEXP nvimcom_Start(SEXP vrb, SEXP anm, SEXP swd, SEXP age, SEXP imd, SEXP szl,
                   SEXP tml, SEXP dbg, SEXP nvv, SEXP rinfo) {
    verbose = *INTEGER(vrb);
    allnames = *INTEGER(anm);
    setwidth = *INTEGER(swd);
    autoglbenv = *INTEGER(age);
    maxdepth = *INTEGER(imd);
    sizelimit = *INTEGER(szl);
    timelimit = (double)*INTEGER(tml);
    debug_r = *INTEGER(dbg);

    if (getenv("RNVIM_TMPDIR")) {
        strncpy(tmpdir, getenv("RNVIM_TMPDIR"), 500);
        if (getenv("RNVIM_SECRET"))
            strncpy(nvimsecr, getenv("RNVIM_SECRET"), 31);
        else
            REprintf(
                "nvimcom: Environment variable RNVIM_SECRET is missing.\n");
    } else {
        if (verbose)
            REprintf("nvimcom: It seems that R was not started by Neovim. The "
                     "communication with R.nvim will not work.\n");
        tmpdir[0] = 0;
        SEXP ans;
        PROTECT(ans = NEW_LOGICAL(1));
        SET_LOGICAL_ELT(ans, 0, 0);
        UNPROTECT(1);
        return ans;
    }

    if (getenv("RNVIM_PORT"))
        strncpy(rns_port, getenv("RNVIM_PORT"), 15);

    set_doc_width(getenv("CMPR_DOC_WIDTH"));

    if (verbose > 0)
        REprintf("nvimcom %s loaded\n", CHAR(STRING_ELT(nvv, 0)));
    if (verbose > 1) {
        if (getenv("NVIM_IP_ADDRESS")) {
            REprintf("  NVIM_IP_ADDRESS: %s\n", getenv("NVIM_IP_ADDRESS"));
        }
        REprintf("  CMPR_DOC_WIDTH: %s\n", getenv("CMPR_DOC_WIDTH"));
        REprintf("  RNVIM_PORT: %s\n", rns_port);
        REprintf("  RNVIM_ID: %s\n", getenv("RNVIM_ID"));
        REprintf("  RNVIM_TMPDIR: %s\n", tmpdir);
        REprintf("  RNVIM_COMPLDIR: %s\n", getenv("RNVIM_COMPLDIR"));
        REprintf("  R info: %s\n\n", CHAR(STRING_ELT(rinfo, 0)));
    }

    tcp_header_len = strlen(nvimsecr) + 9;
    glbnvbuf1 = (char *)calloc(glbnvbufsize, sizeof(char));
    glbnvbuf2 = (char *)calloc(glbnvbufsize, sizeof(char));
    send_ge_buf = (char *)calloc(glbnvbufsize + 64, sizeof(char));
    if (!glbnvbuf1 || !glbnvbuf2 || !send_ge_buf)
        REprintf("nvimcom: Error allocating memory.\n");

#ifndef WIN32
    *flag_eval = 0;
    int fds[2];
    if (pipe(fds) == 0) {
        ifd = fds[0];
        ofd = fds[1];
        ih = addInputHandler(R_InputHandlers, ifd, &nvimcom_uih, 32);
    } else {
        REprintf("nvimcom error: pipe != 0\n");
        ih = NULL;
    }
#endif

    static int failure = 0;

    if (atoi(rns_port) > 0) {
        struct sockaddr_in servaddr;
#ifdef WIN32
        WSADATA d;
        int wr = WSAStartup(MAKEWORD(2, 2), &d);
        if (wr != 0) {
            REprintf("WSAStartup failed: %d\n", wr);
        }
#endif
        // socket create and verification
        sfd = socket(AF_INET, SOCK_STREAM, 0);
        if (sfd != -1) {
            memset(&servaddr, '\0', sizeof(servaddr));

            // assign IP, PORT
            servaddr.sin_family = AF_INET;
            if (getenv("NVIM_IP_ADDRESS"))
                servaddr.sin_addr.s_addr = inet_addr(getenv("NVIM_IP_ADDRESS"));
            else
                servaddr.sin_addr.s_addr = inet_addr("127.0.0.1");
            servaddr.sin_port = htons(atoi(rns_port));

            // connect the client socket to server socket
            if (connect(sfd, (struct sockaddr *)&servaddr, sizeof(servaddr)) ==
                0) {
#ifdef WIN32
                DWORD ti;
                tid = CreateThread(NULL, 0, client_loop_thread, NULL, 0, &ti);
                nvimcom_send_running_info(CHAR(STRING_ELT(rinfo, 0)),
                                          CHAR(STRING_ELT(nvv, 0)));
#else
                pthread_create(&tid, NULL, client_loop_thread, NULL);
                snprintf(flag_eval, 510, "nvimcom:::send_nvimcom_info('%d')",
                         getpid());
                nvimcom_fire();
#endif
            } else {
                REprintf("nvimcom: connection with the server failed (%s)\n",
                         rns_port);
                failure = 1;
            }
        } else {
            REprintf("nvimcom: socket creation failed (%d)\n", atoi(rns_port));
            failure = 1;
        }
    }

    if (failure == 0) {
        initialized = 1;
#ifdef WIN32
        r_is_busy = 0;
#else
        if (debug_r) {
            save_ptr_R_ReadConsole = ptr_R_ReadConsole;
            ptr_R_ReadConsole = nvimcom_read_console;
        }
#endif
        if (compl_method == 0)
            nvimcom_checklibs();
    }

    SEXP ans;
    PROTECT(ans = NEW_LOGICAL(1));
    if (initialized) {
        SET_LOGICAL_ELT(ans, 0, 1);
    } else {
        SET_LOGICAL_ELT(ans, 0, 0);
    }
    UNPROTECT(1);
    return ans;
}

/**
 * @brief Close the TCP connection with rnvimserver and do other cleanup.
 * This function is called by `.onUnload()` at R/nvimcom.R.
 */
void nvimcom_Stop(void) {
#ifndef WIN32
    if (ih) {
        removeInputHandler(&R_InputHandlers, ih);
        close(ifd);
        close(ofd);
    }
#endif

    if (initialized) {
#ifdef WIN32
        closesocket(sfd);
        WSACleanup();
        TerminateThread(tid, 0);
        CloseHandle(tid);
#else
        if (debug_r)
            ptr_R_ReadConsole = save_ptr_R_ReadConsole;
        close(sfd);
        pthread_cancel(tid);
        pthread_join(tid, NULL);
#endif

        LibInfo *lib = libList;
        LibInfo *tmp;
        while (lib) {
            tmp = lib->next;
            free(lib->name);
            free(lib);
            lib = tmp;
        }

        if (glbnvbuf1)
            free(glbnvbuf1);
        if (glbnvbuf2)
            free(glbnvbuf2);
        if (send_ge_buf)
            free(send_ge_buf);
        if (verbose)
            REprintf("nvimcom stopped\n");
    }
    initialized = 0;
}<|MERGE_RESOLUTION|>--- conflicted
+++ resolved
@@ -585,12 +585,10 @@
         UNPROTECT(2);
         snprintf(buf, 127, "\xc2\xa0[%d]", len);
         p = str_cat(p, buf);
-<<<<<<< HEAD
     } else if (xgroup == 5) {
         len = Rf_length(R_lsInternal(*x, allnames));
         snprintf(buf, 127, " [%d]", len);
         p = str_cat(p, buf);
-=======
     } else if (xgroup == 7) {
         SEXP cls, cmdSexp, cmdexpr;
         ParseStatus status;
@@ -617,7 +615,6 @@
             REprintf("nvimcom error: invalid value in %s\n", buf);
         }
         UNPROTECT(2);
->>>>>>> 1edfc9ca
     }
 
     // finish the line
