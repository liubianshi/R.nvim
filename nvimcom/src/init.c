#include <R_ext/Rdynload.h>
#include <R_ext/Visibility.h>

#include "nvimcom.h"
#include "rd2md.h"

static const R_CMethodDef CEntries[] = {
<<<<<<< HEAD
    {"nvimcom_Stop", (DL_FUNC) &nvimcom_Stop, 0},
    {"nvimcom_task", (DL_FUNC) &nvimcom_task, 0},
    {"nvimcom_msg_to_nvim", (DL_FUNC) &nvimcom_msg_to_nvim, 1},
    {"set_compl_method", (DL_FUNC) &set_compl_method, 1},
    {NULL, NULL, 0}
};
=======
    {"nvimcom_Stop", (DL_FUNC)&nvimcom_Stop, 0},
    {"nvimcom_task", (DL_FUNC)&nvimcom_task, 0},
    {"nvimcom_msg_to_nvim", (DL_FUNC)&nvimcom_msg_to_nvim, 1},
    {NULL, NULL, 0}};
>>>>>>> 1edfc9ca

static const R_CallMethodDef CallEntries[] = {
    {"nvimcom_Start", (DL_FUNC)&nvimcom_Start, 9},
    {"rd2md", (DL_FUNC)&rd2md, 1},
    {"get_section", (DL_FUNC)&get_section, 1},
    {"fmt_txt", (DL_FUNC)&fmt_txt, 1},
    {"fmt_usage", (DL_FUNC)&fmt_usage, 2},
    {NULL, NULL, 0}};

void attribute_visible R_init_nvimcom(DllInfo *info) {
    R_registerRoutines(info, CEntries, CallEntries, NULL, NULL);
    R_useDynamicSymbols(info, FALSE);
    R_forceSymbols(info, TRUE);
}<|MERGE_RESOLUTION|>--- conflicted
+++ resolved
@@ -5,19 +5,11 @@
 #include "rd2md.h"
 
 static const R_CMethodDef CEntries[] = {
-<<<<<<< HEAD
-    {"nvimcom_Stop", (DL_FUNC) &nvimcom_Stop, 0},
-    {"nvimcom_task", (DL_FUNC) &nvimcom_task, 0},
-    {"nvimcom_msg_to_nvim", (DL_FUNC) &nvimcom_msg_to_nvim, 1},
-    {"set_compl_method", (DL_FUNC) &set_compl_method, 1},
-    {NULL, NULL, 0}
-};
-=======
     {"nvimcom_Stop", (DL_FUNC)&nvimcom_Stop, 0},
     {"nvimcom_task", (DL_FUNC)&nvimcom_task, 0},
     {"nvimcom_msg_to_nvim", (DL_FUNC)&nvimcom_msg_to_nvim, 1},
+    {"set_compl_method", (DL_FUNC)&set_compl_method, 1},
     {NULL, NULL, 0}};
->>>>>>> 1edfc9ca
 
 static const R_CallMethodDef CallEntries[] = {
     {"nvimcom_Start", (DL_FUNC)&nvimcom_Start, 9},
