local warn = require("r.log").warn
local uv = vim.uv

local M = {}

--- Tries to asynchronously run cmd with --version
--- callback function recieves true if exit code 0, otherwise false
--- false means:
---     1. executable not found.
---     2. Not enough memory to spawn a process.
---     3. User does not have necessary file permissions.
---     4. executable does not support --version flag.
---@param cmd string
---@param callback function
function M.check_executable(cmd, callback)
    uv.spawn(cmd, {
        args = { "--version" }, -- Assuming the executable supports '--version'
        stdio = nil, -- We don't need to capture output here
    }, function(code)
        if code == 0 then
            callback(true)
        else
            callback(false)
        end
    end)
end

--- Get language at current cursor position of rhelp buffer
---@return string
local get_rhelp_lang = function()
    local lastsec = vim.fn.search("^\\\\[a-z][a-z]*{", "bncW")
    local secname = vim.fn.getline(lastsec)
    if
        vim.api.nvim_win_get_cursor(0)[1] > lastsec
        and (
            secname == "\\usage{"
            or secname == "\\examples{"
            or secname == "\\dontshow{"
            or secname == "\\dontrun{"
            or secname == "\\donttest{"
            or secname == "\\testonly{"
        )
    then
        return "r"
    else
        return "rhelp"
    end
end

--- Get language at current cursor position of rnoweb buffer
---@return string
local get_rnw_lang = function()
    local cline = vim.api.nvim_get_current_line()
    if cline:find("^<<.*child *= *") then
        return "chunk_child"
    elseif cline:find("^<<") then
        return "chunk_header"
    elseif cline:find("^@$") then
        return "chunk_end"
    end
    local chunkline = vim.fn.search("^<<", "bncW")
    local docline = vim.fn.search("^@", "bncW")
    if chunkline ~= vim.api.nvim_win_get_cursor(0)[1] and chunkline > docline then
        return "r"
    else
        return "latex"
    end
end

function M.resolve_fullpaths(tbl)
    for i, v in ipairs(tbl) do
        tbl[i] = uv.fs_realpath(v)
    end
end

--- Get language at current cursor position
---@return string
function M.get_lang()
    if vim.bo.filetype == "" then return "none" end
    -- Treesitter for rnoweb always return "latex" or "rnoweb"
    if vim.bo.filetype == "rnoweb" then return get_rnw_lang() end
    -- No treesitter parser for rhelp
    if vim.bo.filetype == "rhelp" then return get_rhelp_lang() end

    local p
    if vim.bo.filetype == "rmd" or vim.bo.filetype == "quarto" then
        local cline = vim.api.nvim_get_current_line()
        if cline:find("^```.*child *= *") then
            return "chunk_child"
        elseif cline:find("^```%{") then
            return "chunk_header"
        elseif cline:find("^```$") then
            return "chunk_end"
        end
        p = vim.treesitter.get_parser(vim.api.nvim_get_current_buf(), "markdown")
    else
        p = vim.treesitter.get_parser()
    end
    local c = vim.api.nvim_win_get_cursor(0)
    local lang = p:language_for_range({ c[1] - 1, c[2], c[1] - 1, c[2] }):lang()
    return lang
end

--- Request the windows manager to focus a window.
--- Currently, has support only for Xorg.
---@param wttl string Part of the window title.
---@param pid number Pid of window application.
M.focus_window = function(wttl, pid)
    local config = require("r.config").get_config()
    if config.has_X_tools then
        vim.system({ "wmctrl", "-a", wttl })
    elseif
        vim.env.XDG_CURRENT_DESKTOP == "sway" or vim.env.XDG_SESSION_DESKTOP == "sway"
    then
        if pid and pid ~= 0 then
            vim.system({ "swaymsg", '[pid="' .. tostring(pid) .. '"]', "focus" })
        elseif wttl then
            vim.system({ "swaymsg", '[name="' .. wttl .. '"]', "focus" })
        end
    end
end

--- Get the directory of the current buffer in Neovim.
-- This function retrieves the path of the current buffer and extracts the directory part.
---@return string The directory path of the current buffer or an empty string if not applicable.
function M.get_R_buffer_directory()
    local buffer_path = vim.api.nvim_buf_get_name(0)

    if buffer_path == "" then
        -- Buffer is not associated with a file.
        return ""
    end

    -- Extract the directory part of the path using Lua's string manipulation
    return buffer_path:match("^(.-)[\\/][^\\/]-$") or ""
end

--- Normalizes a file path by converting backslashes to forward slashes.
-- This function is particularly useful for ensuring file paths are compatible
-- with Windows systems, where backslashes are commonly used as path separators.
---@param path string The file path to normalize.
---@return string The normalized file path with all backslashes replaced by forward slashes.
function M.normalize_windows_path(path) return tostring(path:gsub("\\", "/")) end

--- Ensures that a given directory exists on the file system.
-- If the directory does not exist, it attempts to create it, including any
-- necessary parent directories. This function uses protected call (pcall) to
-- gracefully handle any errors that occur during directory creation, such as
-- permission issues.
---@param dir_path string The path of the directory to check or create.
---@return boolean Returns true if the directory exists or was successfully created.
-- Returns false if an error occurred during directory creation.
function M.ensure_directory_exists(dir_path)
    if vim.fn.isdirectory(dir_path) == 1 then return true end

    -- Using pcall to catch any errors during directory creation
    local status, err = pcall(function() vim.fn.mkdir(dir_path, "p") end)

    -- Check if pcall caught an error
    if not status then
        -- Log the error
        warn("Error creating directory: " .. err)
        -- return false to indicate failure
        return false
    end

    -- Return true to indicate success
    return true
end

local get_fw_info_X = function()
    local obj = vim.system({ "xprop", "-root" }, { text = true }):wait()
    if obj.code ~= 0 then
        warn("Failed to run `xprop -root`")
        return
    end
    local xroot = vim.split(obj.stdout, "\n")
    local awin = nil
    for _, v in pairs(xroot) do
        if v:find("_NET_ACTIVE_WINDOW%(WINDOW%): window id # ") then
            awin = v:gsub("_NET_ACTIVE_WINDOW%(WINDOW%): window id # ", "")
            break
        end
    end
    if not awin then
        warn("Failed to get ID of active window")
        return
    end
    obj = vim.system({ "xprop", "-id", awin }, { text = true }):wait()
    if obj.code ~= 0 then
        warn("xprop is required to get window PID")
        return
    end
    local awinf = vim.split(obj.stdout, "\n")
    local pid = nil
    local nm = nil
    for _, v in pairs(awinf) do
        if v:find("_NET_WM_PID%(CARDINAL%) = ") then
            pid = v:gsub("_NET_WM_PID%(CARDINAL%) = ", "")
        end
        if v:find("WM_NAME%(STRING%) = ") then
            nm = v:gsub("WM_NAME%(STRING%) = ", "")
            nm = nm:gsub('"', "")
        end
    end
    if not pid or not nm then
        warn(
            "Failed to PID or name of active window ("
                .. awin
                .. "): "
                .. tostring(pid)
                .. " "
                .. tostring(nm)
        )
        return
    end
    local config = require("r.config").get_config()
    config.term_title = nm
    config.term_pid = tonumber(pid)
end

local get_fw_info_Sway = function()
    local config = require("r.config").get_config()
    local obj = vim.system({ "swaymsg", "-t", "get_tree" }, { text = true }):wait()
    local t = vim.json.decode(obj.stdout, { luanil = { object = true, array = true } })
    if t and t.nodes then
        for _, v1 in pairs(t.nodes) do
            if #v1 and v1.type == "output" and v1.nodes then
                for _, v2 in pairs(v1.nodes) do
                    if #v2 and v2.type == "workspace" and v2.nodes then
                        for _, v3 in pairs(v2.nodes) do
                            if v3.focused == true then
                                config.term_title = v3.name
                                config.term_pid = v3.pid
                            end
                        end
                    end
                end
            end
        end
    end
end

--- Record PID and name of active window and register them in config.term_pid and
--- config.term_title respectively.
--- This function call the appropriate function for each system.
function M.get_focused_win_info()
    local config = require("r.config").get_config()
    if config.has_X_tools then
        get_fw_info_X()
    elseif
        vim.env.XDG_CURRENT_DESKTOP == "sway" or vim.env.XDG_SESSION_DESKTOP == "sway"
    then
        get_fw_info_Sway()
    end
end

--- Read a Debian Control File (DFC)
--- This format is commonly used in R, e.g. for package DESCRIPTION files,
--- and by RStudio for .Rproj files.
---
--- This implementation is based on the Debian Policy Manual - see
--- https://www.debian.org/doc/debian-policy/ch-controlfields.html for more
--- information.
---
--- Also see ?read.dcf for the R implementation:
--- https://www.rdocumentation.org/packages/base/versions/3.6.2/topics/dcf
---
---@param x string The path to the file to be read
---@return table # A table of dictionaries where each dictionary corresponds
---  to a stanza, and each dictionary key/value to a field name/value
function M.read_dcf(x)
    local lines = vim.fn.readfile(x)

    local stanzas = {}
    local fields = {}
    local cur_field_name = nil
    local cur_field_val = ""

    local has = function(string, pattern) return string:find(pattern) ~= nil end

    -- stylua: ignore start
    local valid_name_chrs = {
        "!", '"', "#", "%$", "%%", "&", "'" ,"%(", "%)", "%*", "%+", ",", "%-",
        "%.", "/",
        "0", "1", "2", "3", "4", "5", "6", "7", "8", "9",
        ";", "<", "=", ">", "%?", "@",
        "A", "B", "C" , "D" , "E" , "F" , "G", "H" , "I" , "J", "K", "L" , "M",
        "N", "O", "P" , "Q" , "R" , "S" , "T", "U" , "V" , "W", "X", "Y" , "Z",
        "%[", "\\", "%]", "%^", "_", "`",
        "a", "b", "c", "d", "e", "f" , "g" , "h" , "i" , "j" , "k" , "l" , "m",
        "n", "o", "p", "q", "r", "s" , "t" , "u" , "v" , "w" , "x" , "y" , "z",
        "{", "|", "}", "~"
    }
    local name_ptn = "[%" .. vim.fn.join(valid_name_chrs, "") .. "]+"
    local is_valid_name         = function(string) return has(string, "^" .. name_ptn .. "$") end
    local has_colon             = function(string) return has(string, "^[^%:]+:")             end
    local is_continuation       = function(string) return has(string, "^%s+%S")               end
    local is_valid_continuation = function(string) return has(string, "^%s+[^%s#%-]")         end
    local is_newline            = function(string) return has(string, "^%s+%.")               end
    local is_comment            = function(string) return has(string, "^#")                   end
    local is_stanza_separator   = function(string) return has(string, "^%s*$")                end
    local strip_whitespace      = function(string) return string:gsub("^%s+", "")             end
    local split_definition_line = function(string)
        local _, _, name, val = string:find("^([^:]+):%s*(.*)$")
        name = name:gsub("%s+$", "")
        val = val:gsub("%s+$", "")
        return name, val
    end
    -- stylua: ignore end

    local abort = function(msg) error("Malformed file `" .. x .. "`. " .. msg .. "?") end

    local line_spacer = " "

    for i, line in ipairs(lines) do
        if not is_comment(line) then
            -------------------------------------------------------------------
            -- The current line is a stanza separator
            -------------------------------------------------------------------
            if is_stanza_separator(line) then
                if cur_field_name ~= nil then fields[cur_field_name] = cur_field_val end
                if vim.fn.len(fields) > 0 then
                    table.insert(stanzas, fields)
                    fields = {}
                    cur_field_name = nil
                    cur_field_val = ""
                end

            -------------------------------------------------------------------
            -- The current line is a continuation of the previous field
            -------------------------------------------------------------------
            elseif is_continuation(line) then
                if not is_valid_continuation(line) or cur_field_name == nil then
                    abort("check line " .. tostring(i))
                end
                if is_newline(line) then
                    cur_field_val = cur_field_val .. "\n"
                    line_spacer = ""
                else
                    cur_field_val = cur_field_val .. line_spacer .. strip_whitespace(line)
                    line_spacer = " "
                end

            -------------------------------------------------------------------
            -- The current line is the start of a new field
            -------------------------------------------------------------------
            else
                if not has_colon(line) then
                    abort("Possible missing colon on line " .. tostring(i))
                end
                if cur_field_name ~= nil then fields[cur_field_name] = cur_field_val end
                local name, val = split_definition_line(line)
                if not is_valid_name(name) then
                    abort("Possible invalid field name on line " .. tostring(i))
                end
                if vim.fn.len(fields) > 0 and vim.fn.has_key(fields, name) > 0 then
                    abort("Possible duplicate field name on line " .. tostring(i))
                end
                cur_field_name, cur_field_val = name, val
                line_spacer = " "
            end
        end
    end

    if cur_field_name ~= nil then fields[cur_field_name] = cur_field_val end

    if vim.fn.len(fields) > 0 then table.insert(stanzas, fields) end

    return stanzas
end

--- Collapse a table into a human readable string
---
--- E.g:
--- > msg_join({ "foo", "bar", "baz" }, "; ", "; or ", "`")
--- > "`foo`; `bar`; or `baz`"
---
---@param x table A table of strings to collaps
---@param sep? string The separator to use for the collapsed strings
---@param last? string The separator to use between the last 2 strings
---@param quote? string A quote character to use for individual elements
---@return string
function M.msg_join(x, sep, last, quote)
    sep = sep or ", "
    last = last or ", and "
    quote = quote or '"'

    local msg = ""

    for i, v in ipairs(x) do
        local sep_i = sep
        if i == 1 then
            sep_i = ""
        elseif i == #x then
            sep_i = last
        end
        msg = msg .. sep_i .. quote .. v .. quote
    end

    return msg
end

<<<<<<< HEAD
local function pacakges_from_require_or_library(line)
    if not line then return nil end

    local s, e = vim.regex([[^\s*\(require\|library\)\s*(\s*["']\?]]):match_str(line)
    if not s then return nil end
    line = string.sub(line, e + 1)

    s, e = vim.regex([[[A-Za-z.][A-Za-z0-9_.]*]]):match_str(line)
    if not s then return nil end
    local lib = line:sub(s + 1, e)

    return { lib }
end

local function pacakges_from_box_use(line)
    if not line then return nil end

    local s, e = vim.regex([[^\s*box::use\s*(\s*]]):match_str(line)
    if not s then return nil end
    s, e = vim.regex([[([^)]\+)]]):match_str(line)
    line = line:sub(s + 2, e - 1)

    line = line:gsub("%b[]", "")
    line = line:gsub("%s", "")
    line = line:gsub("[^,=]+=", "")

    local libs = vim.tbl_filter(
        function(lib) return not lib:match("/") end,
        vim.split(line, ",")
    )

    return libs
end

--- Extracting packages from the buffer
--- @param bufnr? integer The buffer id
--- @return table
M.extract_packages_from_buffer = function(bufnr)
    bufnr = bufnr or vim.api.nvim_get_current_buf()
    local lines = vim.api.nvim_buf_get_lines(bufnr, 0, -1, false)
    local patterns = {
        ["start"] = vim.regex([[^\s*\(require\|library\|box::use\)\s*(]]),
        ["end"] = vim.regex([[)\s*\(\s#.*\)\?$]]),
    }

    local i, pre_line, start_matched, packages = 1, "", nil, {}
    while i <= #lines do
        local continue = nil
        local line = pre_line .. lines[i]
        if start_matched or patterns["start"]:match_str(line) then
            if patterns["end"]:match_str(line) then
                local libs = pacakges_from_require_or_library(line)
                    or pacakges_from_box_use(line)
                for _, l in ipairs(libs or {}) do
                    if not vim.tbl_contains(packages, l) then
                        table.insert(packages, l)
                    end
                end
            else
                continue = true
            end
        end
        pre_line = continue and line:gsub("%s#.*$", "") or ""
        start_matched = continue
        i = i + 1
    end

    return packages
=======
--- Get the root node of the syntax tree for the given buffer.
-- @param bufnr The buffer number (optional).
-- @return The root node of the syntax tree, or nil if no parser is found.
M.get_root_node = function(bufnr)
    bufnr = bufnr or vim.api.nvim_get_current_buf()
    local parser = vim.treesitter.get_parser(bufnr)

    if not parser then return nil end

    local tree = parser:parse()[1]

    return tree:root()
end

---Get the left hand side of a keymap
---@param name  string The `<Plug>` name of the key binding
---@return string|nil
M.get_mapped_key = function(name)
    local ilist = vim.split(vim.fn.execute("imap", "silent!") or "", "\n")
    for _, v in pairs(ilist) do
        if v:find(name .. "$") then
            local km = v:gsub("^i%s*", ""):gsub("%s.*", "")
            return km
        end
    end
    return nil
>>>>>>> 48c0cafd
end

return M<|MERGE_RESOLUTION|>--- conflicted
+++ resolved
@@ -401,7 +401,6 @@
     return msg
 end
 
-<<<<<<< HEAD
 local function pacakges_from_require_or_library(line)
     if not line then return nil end
 
@@ -470,7 +469,8 @@
     end
 
     return packages
-=======
+end
+
 --- Get the root node of the syntax tree for the given buffer.
 -- @param bufnr The buffer number (optional).
 -- @return The root node of the syntax tree, or nil if no parser is found.
@@ -497,7 +497,6 @@
         end
     end
     return nil
->>>>>>> 48c0cafd
 end
 
 return M