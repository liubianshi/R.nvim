local M = {}
local config = require("r.config").get_config()
local job = require("r.job")
local edit = require("r.edit")
local warn = require("r.log").warn
local utils = require("r.utils")
local send = require("r.send")
local cursor = require("r.cursor")
local hooks = require("r.hooks")
local what_R = "R"
local R_pid = 0
local r_args
local nseconds
local uv = vim.uv

local start_R2
start_R2 = function()
    if vim.g.R_Nvim_status == 4 then
        vim.fn.timer_start(30, start_R2)
        return
    end

    r_args = table.concat(config.R_args, " ")
    if what_R:find("custom") then
        vim.ui.input({ prompt = "Enter parameters for R: " }, function(input)
            if input then r_args = input end
        end)
    end

    vim.fn.writefile({}, config.localtmpdir .. "/globenv_" .. vim.env.RNVIM_ID)
    vim.fn.writefile({}, config.localtmpdir .. "/liblist_" .. vim.env.RNVIM_ID)

    edit.add_for_deletion(config.localtmpdir .. "/globenv_" .. vim.env.RNVIM_ID)
    edit.add_for_deletion(config.localtmpdir .. "/liblist_" .. vim.env.RNVIM_ID)

    if vim.o.encoding == "utf-8" then
        edit.add_for_deletion(config.tmpdir .. "/start_options_utf8.R")
    else
        edit.add_for_deletion(config.tmpdir .. "/start_options.R")
    end

    -- Required to make R load nvimcom without the need for the user to include
    -- library(nvimcom) in his or her ~/.Rprofile.
    local rdp
    if vim.env.R_DEFAULT_PACKAGES then
        rdp = vim.env.R_DEFAULT_PACKAGES
        if not rdp:find(",nvimcom") then rdp = rdp .. ",nvimcom" end
    else
        rdp = "datasets,utils,grDevices,graphics,stats,methods,nvimcom"
    end
    vim.env.R_DEFAULT_PACKAGES = rdp

    local start_options = {
        'Sys.setenv(R_DEFAULT_PACKAGES = "' .. rdp:gsub(",nvimcom", "") .. '")',
        'Sys.setenv(RNVIM_RSLV_CB = "' .. vim.env.RNVIM_RSLV_CB .. '")',
        "options(nvimcom.max_depth = " .. tostring(config.compl_data.max_depth) .. ")",
        "options(nvimcom.max_size = " .. tostring(config.compl_data.max_size) .. ")",
        "options(nvimcom.max_time = " .. tostring(config.compl_data.max_time) .. ")",
        'options(nvimcom.set_params = "' .. config.set_params .. '")',
    }
    if config.debug then
        table.insert(start_options, "options(nvimcom.debug_r = TRUE)")
    else
        table.insert(start_options, "options(nvimcom.debug_r = FALSE)")
    end
    if config.objbr_allnames then
        table.insert(start_options, "options(nvimcom.allnames = TRUE)")
    else
        table.insert(start_options, "options(nvimcom.allnames = FALSE)")
    end
    if config.texerr then
        table.insert(start_options, "options(nvimcom.texerrs = TRUE)")
    else
        table.insert(start_options, "options(nvimcom.texerrs = FALSE)")
    end

    local has_cmp_r, _ = pcall(require, "cmp_r")
    if has_cmp_r then
        table.insert(start_options, "options(nvimcom.autoglbenv = 2)")
    else
        table.insert(start_options, "options(nvimcom.autoglbenv = 0)")
    end
    if config.setwidth == 2 then
        table.insert(start_options, "options(nvimcom.setwidth = TRUE)")
    else
        table.insert(start_options, "options(nvimcom.setwidth = FALSE)")
    end
    if config.nvimpager == "no" then
        table.insert(start_options, "options(nvimcom.nvimpager = FALSE)")
    else
        table.insert(start_options, "options(nvimcom.nvimpager = TRUE)")
    end
    if config.external_term == "" and config.esc_term then
        table.insert(start_options, "options(editor = nvimcom:::nvim.edit)")
    end
    if config.external_term ~= "" then
        table.insert(
            start_options,
            "reg.finalizer(.GlobalEnv, nvimcom:::final_msg, onexit = TRUE)"
        )
    end
    local sep = config.view_df.csv_sep or "\t"
    table.insert(start_options, 'options(nvimcom.delim = "' .. sep .. '")')
    table.insert(
        start_options,
        'options(nvimcom.source.path = "' .. config.source_read .. '")'
    )
<<<<<<< HEAD
    if config.compl_method == "buffer" then
      table.insert(
          start_options,
          '.C("set_compl_method", 1, PACKAGE = "nvimcom")'
      )
=======
    if
        config.set_params ~= "no"
        and (vim.o.filetype == "quarto" or vim.o.filetype == "rmd")
        and require("r.rmd").params_status() == "new"
    then
        local bn = vim.api.nvim_buf_get_name(0)
        if config.is_windows then bn = bn:gsub("\\", "\\\\") end
        table.insert(start_options, 'nvimcom:::update_params("' .. bn .. '")')
>>>>>>> 48c0cafd
    end

    local rsd = M.get_R_start_dir()
    if rsd then
        -- `rwd` will not be a real directory if editing a file on the internet
        -- with netrw plugin
        if vim.fn.isdirectory(rsd) == 1 then
            table.insert(start_options, 'setwd("' .. rsd .. '")')
        end
    end

    if vim.o.encoding == "utf-8" then
        vim.fn.writefile(start_options, config.tmpdir .. "/start_options_utf8.R")
    else
        vim.fn.writefile(start_options, config.tmpdir .. "/start_options.R")
    end

    if config.RStudio_cmd ~= "" then
        vim.env.R_DEFAULT_PACKAGES = rdp .. ",rstudioapi"
        require("r.rstudio").start_RStudio()
        return
    end

    if config.external_term == "" then
        require("r.term").start_term()
        return
    end

    if config.is_windows then
        warn(
            "Support for running Rgui.exe may be removed. Please, see https://github.com/R-nvim/R.nvim/issues/308"
        )
        require("r.windows").start_Rgui()
        return
    end

    require("r.external_term").start_extern_term()
end

--- Return arguments to start R defined as config.R_args or during custom R
--- start.
---@return string
M.get_r_args = function() return r_args end

--- Register rnvimserver port in a environment variable
---@param p string
M.set_rns_port = function(p)
    vim.g.R_Nvim_status = 5
    vim.env.RNVIM_PORT = p
end

M.start_R = function(whatr)
    -- R started and nvimcom loaded
    if vim.g.R_Nvim_status == 7 then
        if config.external_term == "" then require("r.term").reopen_win() end
        return
    end

    if config.external_term:find("tmux split%-window") and not vim.env.TMUX_PANE then
        warn("Neovim must be running within Tmux to run `tmux split-window`.")
        return
    end

    -- R already started
    if vim.g.R_Nvim_status == 6 then return end

    if vim.g.R_Nvim_status == 4 then
        warn("Cannot start R: TCP server not ready yet.")
        return
    end
    if vim.g.R_Nvim_status == 5 then
        warn("R is already starting...")
        return
    end
    if vim.g.R_Nvim_status == 2 then
        warn("Cannot start R: rnvimserver not ready yet.")
        return
    end

    if vim.g.R_Nvim_status == 1 then
        warn("Cannot start R: rnvimserver not started yet.")
        return
    end

    if vim.g.R_Nvim_status == 3 then
        vim.g.R_Nvim_status = 4
        require("r.send").set_send_cmd_fun()
        job.stdin("Server", "1\n") -- Start the TCP server
        what_R = whatr
        vim.fn.timer_start(30, start_R2)
        return
    end
end

---Send signal to R
---@param signal string | number
M.signal_to_R = function(signal)
    if R_pid ~= 0 then vim.system({ "kill", "-s", tostring(signal), tostring(R_pid) }) end
end

M.check_nvimcom_running = function()
    nseconds = nseconds - 1
    if R_pid == 0 then
        if nseconds > 0 then
            vim.fn.timer_start(1000, M.check_nvimcom_running)
        else
            local msg =
                "The package nvimcom wasn't loaded yet. Please, quit R and try again."
            warn(msg)
        end
    end
end

M.wait_nvimcom_start = function()
    if string.find(r_args, "vanilla") then return 0 end

    if config.wait < 2 then config.wait = 2 end

    nseconds = config.wait
    vim.fn.timer_start(1000, M.check_nvimcom_running)
end

M.set_nvimcom_info = function(nvimcomversion, rpid, wid, r_info)
    local r_home_description =
        vim.fn.readfile(config.rnvim_home .. "/nvimcom/DESCRIPTION")
    local current
    for _, v in pairs(r_home_description) do
        if v:find("Version: ") then current = v:sub(10) end
    end
    if nvimcomversion ~= current then
        warn(
            "Mismatch in nvimcom versions: R ("
                .. nvimcomversion
                .. ") and Vim ("
                .. current
                .. ")"
        )
        vim.wait(1000)
    end

    R_pid = rpid
    vim.env.RCONSOLE = wid

    -- R_version = r_info[1]
    config.OutDec = r_info.OutDec
    config.R_prompt_str = r_info.prompt:gsub(" $", "")
    config.R_continue_str = r_info.continue:gsub(" $", "")

    if not r_info.has_color and config.hl_term then require("r.term").highlight_term() end

    config.R_Tmux_pane = r_info.tmux_pane

    if job.is_running("Server") then
        if config.is_windows then
            if vim.env.RCONSOLE == "0" then warn("nvimcom did not save R window ID") end
        end
    else
        warn("nvimcom is not running")
    end

    if config.RStudio_cmd ~= "" then
        if
            config.is_windows
            and config.arrange_windows
            and vim.fn.filereadable(config.compldir .. "/win_pos") == 1
        then
            job.stdin("Server", "85" .. config.compldir .. "\n")
        end
    elseif config.is_windows then
        if
            config.arrange_windows
            and vim.fn.filereadable(config.compldir .. "/win_pos") == 1
        then
            job.stdin("Server", "85" .. config.compldir .. "\n")
        end
    end

    if config.objbr_auto_start then
        if config.is_windows then
            -- Give R some time to be ready
            vim.fn.timer_start(1010, require("r.browser").start)
        else
            vim.schedule(require("r.browser").start)
        end
    end

    vim.g.R_Nvim_status = 7
    hooks.run(config, "after_R_start", true)
    send.set_send_cmd_fun()
end

M.clear_R_info = function()
    vim.fn.delete(config.tmpdir .. "/globenv_" .. vim.fn.string(vim.env.RNVIM_ID))
    vim.fn.delete(config.localtmpdir .. "/liblist_" .. vim.fn.string(vim.env.RNVIM_ID))
    R_pid = 0
    if config.external_term == "" then require("r.term").close_term() end
    if job.is_running("Server") then
        vim.g.R_Nvim_status = 3
        job.stdin("Server", "43\n")
    else
        vim.g.R_Nvim_status = 1
    end
    send.set_send_cmd_fun()
    require("r.rmd").clean_params()
end

-- Background communication with R

---Send a message to rnvimserver job which will send the message to nvimcom
---through a TCP connection.
---@param code string Single letter to be interpreted by nvimcom
---@param attch string Additional command to be evaluated by nvimcom
M.send_to_nvimcom = function(code, attch)
    if vim.g.R_Nvim_status < 6 then
        warn("R is not running")
        return
    end

    if vim.g.R_Nvim_status < 7 then
        warn("R is not ready yet")
        return
    end

    if not job.is_running("Server") then
        warn("Server not running.")
        return
    end
    job.stdin("Server", "2" .. code .. vim.env.RNVIM_ID .. attch .. "\n")
end

M.quit_R = function(how)
    local qcmd
    if how == "save" then
        qcmd = 'quit(save = "yes")'
    else
        qcmd = 'quit(save = "no")'
    end

    if config.is_windows then
        if config.external_term ~= "" then
            -- SaveWinPos
            job.stdin(
                "Server",
                "84" .. vim.fn.escape(vim.env.RNVIM_COMPLDIR, "\\") .. "\n"
            )
        end
        job.stdin("Server", "2QuitNow\n")
    end

    local bb = require("r.browser").get_buf_nr()
    if bb then
        vim.cmd("bunload! " .. tostring(bb))
        vim.wait(30)
    end

    require("r.send").cmd(qcmd)
end

---Request R to format code
---@param tbl table Table sent by Neovim's mapping function
M.format_code = function(tbl)
    if vim.g.R_Nvim_status < 7 then return end

    local wco = vim.o.textwidth
    if wco == 0 then
        wco = 78
    elseif wco < 20 then
        wco = 20
    elseif wco > 180 then
        wco = 180
    end

    if tbl.range == 0 then
        vim.cmd("update")
        M.send_to_nvimcom(
            "E",
            "nvimcom:::nvim_format_file('"
                .. vim.api.nvim_buf_get_name(0)
                .. "', "
                .. wco
                .. ", "
                .. vim.o.shiftwidth
                .. ")"
        )
    else
        local lns = vim.api.nvim_buf_get_lines(0, tbl.line1 - 1, tbl.line2, true)
        local txt = table.concat(lns, "\020")
        txt = txt:gsub("\\", "\\\\"):gsub("'", "\019")
        M.send_to_nvimcom(
            "E",
            "nvimcom:::nvim_format_txt("
                .. tbl.line1
                .. ", "
                .. tbl.line2
                .. ", "
                .. wco
                .. ", "
                .. vim.o.shiftwidth
                .. ", '"
                .. txt
                .. "')"
        )
    end
end

--- Request R to evaluate a command and send its output back
---@param cmd string
---@param type string
M.insert = function(cmd, type)
    if vim.g.R_Nvim_status < 7 then return end
    M.send_to_nvimcom("E", "nvimcom:::nvim_insert(" .. cmd .. ', "' .. type .. '")')
end

M.insert_commented = function()
    local lin = vim.api.nvim_get_current_line()
    local cleanl = lin:gsub('".-"', "")
    if cleanl:find(";") then
        warn("`print(line)` works only if `line` is a single command")
    end
    cleanl = string.gsub(lin, "%s*#.*", "")
    M.insert("print(" .. cleanl .. ")", "comment")
end

---Get the word either under or after the cursor.
---Works for word(| where | is the cursor position.
---@return string
M.get_keyword = function()
    local line = vim.api.nvim_get_current_line()
    local llen = #line
    if llen == 0 then return "" end

    local i = vim.api.nvim_win_get_cursor(0)[2] + 1

    -- Skip opening braces
    local char
    while i > 1 do
        char = line:sub(i, i)
        if char == "[" or char == "(" or char == "{" then
            i = i - 1
        else
            break
        end
    end

    -- Go to the beginning of the word
    while
        i > 1
        and (
            line:sub(i - 1, i - 1):match("[%w@:$:_%.]")
            or (line:byte(i - 1) > 0x80 and line:byte(i - 1) < 0xf5)
        )
    do
        i = i - 1
    end
    -- Go to the end of the word
    local j = i
    local b
    while j <= llen do
        b = line:byte(j + 1)
        if
            b and ((b > 0x80 and b < 0xf5) or line:sub(j + 1, j + 1):match("[%w@$:_%.]"))
        then
            j = j + 1
        else
            break
        end
    end
    return line:sub(i, j)
end

---Call R functions for the word under cursor
---@param rcmd string Function to call or action to execute
---@param mode string Vim's mode ("n" or "v")
---@param args string Additional argument on how to call the function
M.action = function(rcmd, mode, args)
    local rkeyword

    if vim.o.syntax == "rbrowser" then
        local lnum = vim.api.nvim_win_get_cursor(0)[1]
        local line = vim.fn.getline(lnum)
        rkeyword = require("r.browser").get_name(lnum, line)
    elseif
        mode
        and mode == "v"
        and vim.api.nvim_buf_get_mark(0, "<")[1]
            == vim.api.nvim_buf_get_mark(0, ">")[1]
    then
        local lnum = vim.api.nvim_buf_get_mark(0, ">")[1]
        if lnum then
            rkeyword = vim.fn.strpart(
                vim.api.nvim_buf_get_lines(0, lnum - 1, lnum, true)[1],
                vim.fn.col("'<") - 1,
                vim.fn.col("'>") - vim.fn.col("'<") + 1
            )
        end
    else
        rkeyword = M.get_keyword()
    end

    if not rkeyword or #rkeyword == 0 then return end

    if rcmd == "help" then
        local rhelppkg, rhelptopic
        if rkeyword:find("::") then
            local rhelplist = vim.fn.split(rkeyword, "::")
            rhelppkg = rhelplist[1]
            rhelptopic = rhelplist[2]
        else
            rhelppkg = ""
            rhelptopic = rkeyword
        end
        if config.nvimpager == "no" then
            send.cmd("help(" .. rkeyword .. ")")
        else
            if vim.api.nvim_get_current_buf() == require("r.browser").get_buf_nr() then
                if require("r.browser").get_curview() == "libraries" then
                    rhelppkg = require("r.browser").get_pkg_name()
                end
            end
            require("r.doc").ask_R_doc(rhelptopic, rhelppkg, true)
        end
        return
    end

    if rcmd == "print" then
        M.print_object(rkeyword)
        return
    end

    local rfun = rcmd

    if rcmd == "args" then
        if config.listmethods and not rkeyword:find("::") then
            send.cmd('nvim.list.args("' .. rkeyword .. '")')
        else
            send.cmd("args(" .. rkeyword .. ")")
        end

        return
    end

    if rcmd == "plot" and config.specialplot then rfun = "nvim.plot" end

    if rcmd == "plotsumm" then
        local raction

        if config.specialplot then
            raction = "nvim.plot(" .. rkeyword .. "); summary(" .. rkeyword .. ")"
        else
            raction = "plot(" .. rkeyword .. "); summary(" .. rkeyword .. ")"
        end

        send.cmd(raction)
        return
    end

    if config.open_example and rcmd == "example" then
        M.send_to_nvimcom("E", 'nvimcom:::nvim.example("' .. rkeyword .. '")')
        return
    end

    if rcmd == "viewobj" then
        local n_lines = config.view_df.n_lines or -1
        local argmnts = ", nrows = " .. tostring(n_lines)
        if config.view_df.open_fun and config.view_df.open_fun ~= "" then
            local cmd = config.view_df.open_fun
            if cmd:find("%(%)") then
                cmd = cmd:gsub("()", "(" .. rkeyword .. ")")
            elseif cmd:find("%%s") then
                cmd = cmd:gsub("%%s", rkeyword)
            else
                cmd = cmd .. "(" .. rkeyword .. ")"
            end
            cmd = cmd:gsub("'", '"')
            cmd = cmd:gsub('"', '\\"')
            argmnts = argmnts .. ', R_df_viewer = "' .. cmd .. '"'
        end
        if config.view_df.save_fun and config.view_df.save_fun ~= "" then
            argmnts = argmnts .. ", save_fun = " .. config.view_df.save_fun
        end
        if rkeyword:find("::") then
            M.send_to_nvimcom(
                "E",
                "nvimcom:::nvim_viewobj(" .. rkeyword .. argmnts .. ")"
            )
        else
            local fenc = config.is_windows
                    and vim.o.encoding == "utf-8"
                    and ', fenc="UTF-8"'
                or ""
            M.send_to_nvimcom(
                "E",
                'nvimcom:::nvim_viewobj("' .. rkeyword .. '"' .. argmnts .. fenc .. ")"
            )
        end
        return
    end

    local argmnts = args or ""
    if rcmd == "dputtab" then
        M.send_to_nvimcom(
            "E",
            'nvimcom:::nvim_dput("' .. rkeyword .. '"' .. argmnts .. ")"
        )
        return
    end
    local raction = rfun .. "(" .. rkeyword .. argmnts .. ")"
    send.cmd(raction)
end

---Send the print() command to R with rkeyword as parameter
---@param rkeyword string
M.print_object = function(rkeyword)
    local firstobj

    if vim.api.nvim_get_current_buf() == require("r.browser").get_buf_nr() then
        firstobj = ""
    else
        firstobj = cursor.get_first_obj()
    end

    if firstobj == "" then
        send.cmd("print(" .. rkeyword .. ")")
    else
        send.cmd('nvim.print("' .. rkeyword .. '", "' .. firstobj .. '")')
    end
end

-- knit the current buffer content
M.knit = function()
    vim.cmd("update")
    send.cmd(
        "require(knitr); .nvim_oldwd <- getwd(); setwd('"
            .. M.get_buf_dir()
            .. "'); knit('"
            .. vim.fn.expand("%:t")
            .. "'); setwd(.nvim_oldwd); rm(.nvim_oldwd)"
    )
end

-- Set working directory to the path of current buffer
M.setwd = function() send.cmd('setwd("' .. M.get_buf_dir() .. '")') end

M.show_obj = function(howto, bname, ftype, txt)
    local bfnm = bname:gsub("[^%w]", "_")
    edit.add_for_deletion(config.tmpdir .. "/" .. bfnm)
    vim.cmd({ cmd = howto, args = { config.tmpdir .. "/" .. bfnm } })
    vim.o.filetype = ftype
    local lines = vim.split(txt:gsub("\019", "'"), "\020")
    vim.api.nvim_buf_set_lines(0, 0, 0, true, lines)
    vim.api.nvim_buf_set_var(0, "modified", false)
end

-- Clear the console screen
M.clear_console = function()
    if config.clear_console == false then return end

    if config.is_windows and config.external_term ~= "" then
        job.stdin("Server", "86\n")
        vim.wait(50)
        job.stdin("Server", "87\n")
    else
        send.cmd("\012")
    end
end

M.clear_all = function()
    if config.rmhidden then
        M.send.cmd("rm(list=ls(all.names = TRUE))")
    else
        send.cmd("rm(list = ls())")
    end
    vim.wait(30)
    M.clear_console()
end

M.get_buf_dir = function()
    local rwd = vim.api.nvim_buf_get_name(0)
    if config.is_windows then rwd = utils.normalize_windows_path(rwd) end
    rwd = rwd:gsub("(.*)/.*", "%1")
    return rwd
end

---Get the directory where R should start
---@return string | nil
M.get_R_start_dir = function()
    if not config.remote_compldir == "" then return nil end
    local rsd
    if config.setwd == "file" then
        rsd = M.get_buf_dir()
    elseif config.setwd == "nvim" then
        rsd = uv.cwd()
        if rsd and config.is_windows then rsd = rsd:gsub("\\", "/") end
    end
    return rsd
end

---Send to R the command to source all files in a directory
---@param dir string
M.source_dir = function(dir)
    if config.is_windows then dir = utils.normalize_windows_path(dir) end
    if dir == "" then
        send.cmd("nvim.srcdir()")
    else
        send.cmd("nvim.srcdir('" .. dir .. "')")
    end
end

return M<|MERGE_RESOLUTION|>--- conflicted
+++ resolved
@@ -105,13 +105,9 @@
         start_options,
         'options(nvimcom.source.path = "' .. config.source_read .. '")'
     )
-<<<<<<< HEAD
     if config.compl_method == "buffer" then
-      table.insert(
-          start_options,
-          '.C("set_compl_method", 1, PACKAGE = "nvimcom")'
-      )
-=======
+        table.insert(start_options, '.C("set_compl_method", 1, PACKAGE = "nvimcom")')
+    end
     if
         config.set_params ~= "no"
         and (vim.o.filetype == "quarto" or vim.o.filetype == "rmd")
@@ -120,7 +116,6 @@
         local bn = vim.api.nvim_buf_get_name(0)
         if config.is_windows then bn = bn:gsub("\\", "\\\\") end
         table.insert(start_options, 'nvimcom:::update_params("' .. bn .. '")')
->>>>>>> 48c0cafd
     end
 
     local rsd = M.get_R_start_dir()
