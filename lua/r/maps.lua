--- conflicted
+++ resolved
@@ -261,15 +261,9 @@
     create_maps("ni",  "RDSendMBlock",     "bd", "<Cmd>lua require('r.send').marked_block(true)")
 
     -- Function
-<<<<<<< HEAD
-    create_maps("nvi", "RSendAllFun",    "fa", "<Cmd>lua require('r.send').funs(0, true, false)")
-    create_maps("nvi", "RSendCurrentFun",   "ff", "<Cmd>lua require('r.send').funs(0, false, false)")
-    create_maps("nvi", "RDSendCurrentFun",   "fd", "<Cmd>lua require('r.send').funs(0, false, true)")
-=======
     create_maps("nvi", "RSendAllFun",    "fa", "<Cmd>lua require('r.send').funs(true, false)")
     create_maps("nvi", "RSendCurrentFun",   "fc", "<Cmd>lua require('r.send').funs(false, false)")
     create_maps("nvi", "RDSendCurrentFun",   "fd", "<Cmd>lua require('r.send').funs(false, true)")
->>>>>>> 80c4b4d7
 
     -- Pipe chain breaker
     create_maps("nv", "RSendChain",      "sc", "<Cmd>lua require('r.send').chain()")
