local config = require("r.config").get_config()
local warn = require("r").warn
local job = require("r.job")
local send_to_nvimcom = require("r.run").send_to_nvimcom

local envstring = vim.fn.tolower(vim.env.LC_MESSAGES .. vim.env.LC_ALL .. vim.env.LANG)
local isutf8 = (envstring:find("utf-8") or envstring:find("utf8")) and 1 or 0
local curview = "GlobalEnv"
local ob_winnr
local ob_buf
local upobcnt = false
local running_objbr = false
local auto_starting = true

-- Popup menu
local hasbrowsermenu = false

<<<<<<< HEAD
-- Table for local functions that call themselves

=======
>>>>>>> 9704dff5
--- Escape with backticks invalid R names
---@param word string
---@param esc_reserved boolean
local add_backticks = function(word, esc_reserved)
    -- Unamed list element
    if word:find("^%[%[") then return word end

    local punct = {
        "!",
        "'",
        '"',
        "#",
        "%%",
        "&",
        "%(",
        "%)",
        "%*",
        "%+",
        ",",
        "-",
        "/",
        "\\",
        ":",
        ";",
        "<",
        "=",
        ">",
        "?",
        "@",
        "%[",
        "/",
        "%]",
        "%^",
        "%$",
        "%{",
        "|",
        "%}",
        "~",
    }

    local reserved = {
        "if",
        "else",
        "repeat",
        "while",
        "function",
        "for",
        "in",
        "next",
        "break",
        "TRUE",
        "FALSE",
        "NULL",
        "Inf",
        "NaN",
        "NA",
        "NA_integer_",
        "NA_real_",
        "NA_complex_",
        "NA_character",
    }

    local need_bt = false

    if word:find(" ") or word:find("^[0-9_]") then
        need_bt = true
    else
        local esc_list = punct
        if esc_reserved then
            for _, v in pairs(reserved) do
                table.insert(esc_list, "^" .. v .. "$")
            end
        end
        for _, v in pairs(esc_list) do
            if word:find(v) then
                need_bt = true
                break
            end
        end
    end
    if need_bt then word = "`" .. word .. "`" end
    return word
end

local set_buf_options = function()
    vim.api.nvim_set_option_value("wrap", false, { scope = "local" })
    vim.api.nvim_set_option_value("list", false, { scope = "local" })
    vim.api.nvim_set_option_value("number", false, { scope = "local" })
    vim.api.nvim_set_option_value("relativenumber", false, { scope = "local" })
    vim.api.nvim_set_option_value("cursorline", false, { scope = "local" })
    vim.api.nvim_set_option_value("cursorcolumn", false, { scope = "local" })
    vim.api.nvim_set_option_value("spell", false, { scope = "local" })
    vim.api.nvim_set_option_value("winfixwidth", false, { scope = "local" })
    vim.api.nvim_set_option_value("swapfile", false, { scope = "local" })
    vim.api.nvim_set_option_value("bufhidden", "wipe", { scope = "local" })
    vim.api.nvim_set_option_value("buftype", "nofile", { scope = "local" })
    vim.api.nvim_set_option_value("syntax", "rbrowser", { scope = "local" })
    vim.api.nvim_set_option_value("iskeyword", "@,48-57,_,.", { scope = "local" })

    local opts = { silent = true, noremap = true, expr = false }
    vim.api.nvim_buf_set_keymap(
        0,
        "n",
        "<CR>",
        "<Cmd>lua require('r.browser').on_double_click()<CR>",
        opts
    )
    vim.api.nvim_buf_set_keymap(
        0,
        "n",
        "<2-LeftMouse>",
        "<Cmd>lua require('r.browser').on_double_click()<CR>",
        opts
    )
    vim.api.nvim_buf_set_keymap(
        0,
        "n",
        "<RightMouse>",
        "<Cmd>lua require('r.browser').on_right_click()<CR>",
        opts
    )

    vim.api.nvim_create_autocmd("BufEnter", {
        command = "stopinsert",
        pattern = "<buffer>",
    })

    vim.api.nvim_create_autocmd("BufUnload", {
        command = "lua require('r.browser').on_BufUnload()",
        pattern = "<buffer>",
    })

    vim.fn.setline(1, ".GlobalEnv | Libraries")

    require("r.maps").create("rbrowser")
end

local find_parent
find_parent = function(child, curline, curpos)
    local line
    local idx
    local parent
    local suffix
    while curline > 3 and curpos >= curpos do
        curline = curline - 1
        line = vim.fn.getline(curline):gsub("	.*", "")
        idx = line:find("#")
        if idx < curpos then
            parent = line:sub(idx + 1)
            if line:find("%[#") or line:find("%$#") then
                suffix = "$"
            elseif line:find("<#") then
                suffix = "@"
            else
                local msg = "Unrecognized type of parent: `"
                    .. parent
                    .. "`\nKnown types are `data.frame`s, `list`s and `S4` objects."
                vim.notify(msg, vim.log.levels.ERROR, { title = "R.nvim" })
                return ""
            end
        end
    end

    if not parent then
        local msg = "Failed to find parent."
        vim.notify(msg, vim.log.levels.ERROR, { title = "R.nvim" })
        return ""
    end

    parent = add_backticks(parent, false)

    local fullname = parent .. suffix .. child

    local spacelimit
    if curview == "GlobalEnv" then
        spacelimit = 5
    else
        spacelimit = isutf8 and 11 or 7
    end

    if idx > spacelimit then child = find_parent(child, curline, idx) end
    return fullname
end

-- Start Object Browser
local start_OB
start_OB = function()
    -- Either open or close the Object Browser
    local savesb = vim.o.switchbuf
    vim.o.switchbuf = "useopen,usetab"

    if vim.fn.bufloaded("Object_Browser") == 1 then
        local curwin = vim.fn.win_getid()
        local curtab = vim.fn.tabpagenr()
        vim.cmd.sb("Object_Browser")
        local objbrtab = vim.fn.tabpagenr()
        vim.cmd("quit")
        vim.fn.win_gotoid(curwin)

        if curtab ~= objbrtab then start_OB() end
    else
        local edbuf = vim.fn.bufnr()

        if config.objbr_place:find("RIGHT") then
            vim.cmd("botright vsplit Object_Browser")
        elseif config.objbr_place:find("LEFT") then
            vim.cmd("topleft vsplit Object_Browser")
        elseif config.objbr_place:find("TOP") then
            vim.cmd("topleft split Object_Browser")
        elseif config.objbr_place:find("BOTTOM") then
            vim.cmd("botright split Object_Browser")
        else
            if config.objbr_place:find("console") then
                vim.cmd.sb(require("r.term").get_buf_nr())
            else
                vim.cmd.sb(require("r.edit").get_rscript_name())
            end

            if config.objbr_place:find("right") then
                vim.cmd("rightbelow vsplit Object_Browser")
            elseif config.objbr_place:find("left") then
                vim.cmd("leftabove vsplit Object_Browser")
            elseif config.objbr_place:find("above") then
                vim.cmd("aboveleft split Object_Browser")
            elseif config.objbr_place:find("below") then
                vim.cmd("belowright split Object_Browser")
            else
                warn('Invalid value for R_objbr_place: "' .. config.objbr_place .. '"')
                vim.cmd("set switchbuf=" .. savesb)
                return
            end
        end

        if config.objbr_place:find("left") or config.objbr_place:find("right") then
            vim.cmd("vertical resize " .. config.objbr_w)
        else
            vim.cmd("resize " .. config.objbr_h)
        end

        set_buf_options()
        curview = "GlobalEnv"
        ob_winnr = vim.fn.winnr()
        ob_buf = vim.fn.bufnr()

        if config.objbr_auto_start and auto_starting then
            auto_starting = false
            vim.cmd.sb(edbuf)
        end
    end

    vim.cmd("set switchbuf=" .. savesb)
end

local M = {}

-- Open an Object Browser window
M.start = function(_)
    -- Only opens the Object Browser if R is running
    if vim.g.R_Nvim_status < 5 then
        warn("The Object Browser can be opened only if R is running.")
        return
    end

    if running_objbr then
        -- Called twice due to BufEnter event
        return
    end

    running_objbr = true

    -- call RealUpdateRGlbEnv(1)
    job.stdin("Server", "31\n")
    send_to_nvimcom("A", "RObjBrowser")

    start_OB()
    running_objbr = false

    if config.hook.after_ob_open then
        vim.fn.redraw()
        config.hook.after_ob_open()
    end
end

M.get_curview = function() return curview end

M.get_pkg_name = function()
    local lnum = vim.fn.line(".")
    while lnum > 0 do
        local line = vim.fn.getline(lnum)
        if line:find(".*##[0-9a-zA-Z\\.]*\t") then
            return vim.fn.substitute(line, ".*##\\(.\\{-}\\)\t.*", "\\1", "")
        end
        lnum = lnum - 1
    end
    return ""
end

--- Get name of object on te current line
---@param lnum number
---@param line string
M.get_name = function(lnum, line)
    if lnum < 3 or line:find("^$") then return "" end

    local idx = line:find("#")
    local word = line:sub(idx + 1):gsub("\009.*", "")

    word = add_backticks(word, true)

    if idx == 5 then
        -- top level object
        if curview == "libraries" then
            return word .. ":"
        else
            return word
        end
    else
        if curview == "libraries" then
            if isutf8 then
                if idx == 12 then
                    word = word:gsub("%$%[%[", "[[")
                    return word
                end
            elseif idx == 8 then
                word = word:gsub("%$%[%[", "[[")
                return word
            end
        end
        if idx > 5 then
            -- Find the parent data.frame or list
            word = find_parent(word, lnum, idx - 1)
            word = word:gsub("%$%[%[", "[[")
            return word
        else
            -- Wrong object name delimiter: should never happen.
            local msg = "(idx = " .. tostring(idx) .. ") " .. word
            vim.notify(msg, vim.log.levels.ERROR, { title = "R.nvim" })
            return ""
        end
    end
end

M.open_close_lists = function(stt) job.stdin("Server", "34" .. stt .. curview .. "\n") end

M.update_OB = function(what)
    local wht = what == "both" and curview or what
    if curview ~= wht then return "curview != what" end
    if upobcnt then
        -- vim.api.nvim_err_writeln("OB called twice")
        return "OB called twice"
    end

    upobcnt = true

    local bufl = vim.fn.execute("buffers")
    if bufl:find("Object_Browser") == nil then
        upobcnt = false
        return "Object_Browser not listed"
    end

    local fcntt
    if wht == "GlobalEnv" then
        fcntt = vim.fn.readfile(config.localtmpdir .. "/globenv_" .. vim.env.NVIMR_ID)
    else
        fcntt = vim.fn.readfile(config.localtmpdir .. "/liblist_" .. vim.env.NVIMR_ID)
    end

    local obcur
    if vim.api.nvim_win_is_valid(ob_winnr) then
        obcur = vim.api.nvim_win_get_cursor(ob_winnr)
    end

    vim.api.nvim_set_option_value("modifiable", true, { buf = ob_buf })
    vim.api.nvim_buf_set_lines(ob_buf, 0, -1, false, fcntt)

    if vim.api.nvim_win_is_valid(ob_winnr) and obcur[1] <= #fcntt then
        vim.api.nvim_win_set_cursor(ob_winnr, obcur)
    end

    vim.api.nvim_set_option_value("modifiable", false, { buf = ob_buf })
    upobcnt = false
end

M.on_double_click = function()
    local lnum = vim.fn.line(".")
    if lnum == 2 then return end

    -- Toggle view: Objects in the workspace X List of libraries
    if lnum == 1 then
        if curview == "libraries" then
            curview = "GlobalEnv"
            job.stdin("Server", "31\n")
        else
            curview = "libraries"
            job.stdin("Server", "321\n")
        end
        return
    end

    -- Toggle state of list or data.frame: open X closed
    local curline = vim.fn.getline(vim.fn.line("."))
    local key = M.get_name(lnum, curline)
    if curview == "GlobalEnv" then
        if curline:find("&#.*	") then
            send_to_nvimcom("L", key)
        elseif
            curline:find("%[#.*	")
            or curline:find("%$#.*	")
            or curline:find("<#.*	")
            or curline:find(":#.*	")
        then
            key = key:gsub("`", "")
            job.stdin("Server", "33G" .. key .. "\n")
        else
            require("r.send").cmd("str(" .. key .. ")")
        end
    else
        if curline:find("%(#.*	") or curline:find(";#.*	") then
            key = key:gsub("`", "")
            require("r.doc").ask_R_doc(key, M.get_pkg_name(), false)
        else
            if
                string.find(key, ":%$")
                or curline:find("%[#.*	")
                or curline:find("%$#.*	")
                or curline:find("<#.*	")
                or curline:find(":#.*	")
            then
                job.stdin("Server", "33L" .. key .. "\n")
            else
                require("r.send").cmd("str(" .. key .. ")")
            end
        end
    end
end

M.on_right_click = function()
    local lnum = vim.fn.line(".")
    if lnum == 1 then return end

    local line = vim.fn.getline(vim.fn.line("."))
    local key = M.get_name(lnum, line)
    if key == "" then return end

    if line:find("^   ##") then return end

    local isfunction = 0
    if line:find("(#.*\t") then isfunction = 1 end

    if hasbrowsermenu then vim.fn.aunmenu("]RBrowser") end

    key = vim.fn.substitute(key, "\\.", "\\\\.", "g")
    key = vim.fn.substitute(key, " ", "\\ ", "g")

    vim.fn.execute("amenu ]RBrowser.summary(" .. key .. ') :call RAction("summary")<CR>')
    vim.fn.execute("amenu ]RBrowser.str(" .. key .. ') :call RAction("str")<CR>')
    vim.fn.execute("amenu ]RBrowser.names(" .. key .. ') :call RAction("names")<CR>')
    vim.fn.execute("amenu ]RBrowser.plot(" .. key .. ') :call RAction("plot")<CR>')
    vim.fn.execute("amenu ]RBrowser.print(" .. key .. ') :call RAction("print")<CR>')
    vim.fn.execute("amenu ]RBrowser.-sep01- <nul>")
    vim.fn.execute("amenu ]RBrowser.example(" .. key .. ') :call RAction("example")<CR>')
    vim.fn.execute("amenu ]RBrowser.help(" .. key .. ') :call RAction("help")<CR>')
    if isfunction then
        vim.fn.execute("amenu ]RBrowser.args(" .. key .. ') :call RAction("args")<CR>')
    end
    vim.fn.popup_menu("]RBrowser")
    hasbrowsermenu = true
end

M.on_BufUnload = function() send_to_nvimcom("N", "OnOBBufUnload") end

M.print_list_tree = function()
    -- FIXME: document this function as a debugging tool or delete it and the
    -- correspoding nvimrserver function.
    job.stdin("Server", "37\n")
end

return M<|MERGE_RESOLUTION|>--- conflicted
+++ resolved
@@ -15,11 +15,6 @@
 -- Popup menu
 local hasbrowsermenu = false
 
-<<<<<<< HEAD
--- Table for local functions that call themselves
-
-=======
->>>>>>> 9704dff5
 --- Escape with backticks invalid R names
 ---@param word string
 ---@param esc_reserved boolean
