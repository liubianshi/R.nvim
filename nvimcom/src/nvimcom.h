--- conflicted
+++ resolved
@@ -8,12 +8,8 @@
 void nvimcom_Stop(void);
 void nvimcom_msg_to_nvim(char **cmd);
 void nvimcom_task(void);
-<<<<<<< HEAD
 void set_compl_method(int m);
-SEXP fmt_txt(SEXP txt, SEXP delim, SEXP nl);
-=======
 SEXP fmt_txt(SEXP txt);
->>>>>>> 1edfc9ca
 SEXP fmt_usage(SEXP fnm, SEXP args);
 
 #endif // NVIMCOM_H