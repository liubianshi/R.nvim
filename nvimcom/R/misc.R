--- conflicted
+++ resolved
@@ -1,31 +1,6 @@
 # Function called by R if options(editor = nvim.edit).
 # R.nvim sets this option during nvimcom loading.
 nvim.edit <- function(name, file, title) {
-<<<<<<< HEAD
-  if (file != "")
-    stop("Feature not implemented. Use nvim to edit files.")
-  if (is.null(name))
-    stop("Feature not implemented. Use nvim to create R objects from scratch.")
-
-  editf <- paste0(Sys.getenv("RNVIM_TMPDIR"), "/edit_", Sys.getenv("RNVIM_ID"), "_", round(runif(1, min = 100, max = 999)))
-  waitf <- paste0(editf, "_wait")
-  unlink(editf)
-  writeLines(text = "Waiting...", con = waitf)
-
-  sink(editf)
-  dput(name)
-  sink()
-
-  .C(nvimcom_msg_to_nvim,
-    paste0("lua require('r.edit').obj('", editf, "')"))
-
-  while (file.exists(waitf))
-    Sys.sleep(1)
-  x <- eval(parse(editf))
-  unlink(waitf)
-  unlink(editf)
-  x
-=======
     if (file != "") {
         stop("Feature not implemented. Use nvim to edit files.")
     }
@@ -57,12 +32,11 @@
     unlink(waitf)
     unlink(editf)
     x
->>>>>>> 1edfc9ca
 }
 
 # Substitute for utils::vi
 vi <- function(name = NULL, file = "") {
-  nvim.edit(name, file)
+    nvim.edit(name, file)
 }
 
 #' Function called by R.nvim when the user wants to source a line of code and
@@ -70,12 +44,6 @@
 #' @param s A string representing the line of code to be source.
 #' @param nm The name of the buffer to be created in the Vim tab.
 nvim_capture_source_output <- function(s, nm) {
-<<<<<<< HEAD
-  o <- capture.output(base::source(s, echo = TRUE), file = NULL)
-  o <- paste0(o, collapse = "\x14")
-  o <- gsub("'", "\x13", o)
-  .C(nvimcom_msg_to_nvim, paste0("lua require('r.edit').get_output('", nm, "', '", o, "')"))
-=======
     o <- capture.output(base::source(s, echo = TRUE), file = NULL)
     o <- paste0(o, collapse = "\x14")
     o <- gsub("'", "\x13", o)
@@ -83,7 +51,6 @@
         nvimcom_msg_to_nvim,
         paste0("lua require('r.edit').get_output('", nm, "', '", o, "')")
     )
->>>>>>> 1edfc9ca
 }
 
 #' Function called by R.nvim when the user wants to run the command `dput()`
@@ -91,13 +58,6 @@
 #' @param oname The name of the object under cursor.
 #' @param howto How to show the output (never included when called by R.nvim).
 nvim_dput <- function(oname, howto = "tabnew") {
-<<<<<<< HEAD
-  o <- capture.output(eval(parse(text = paste0("dput(", oname, ")"))))
-  o <- paste0(o, collapse = "\x14")
-  o <- gsub("'", "\x13", o)
-  .C(nvimcom_msg_to_nvim,
-    paste0("lua require('r.run').show_obj('", howto, "', '", oname, "', 'r', '", o, "')"))
-=======
     o <- capture.output(eval(parse(text = paste0("dput(", oname, ")"))))
     o <- paste0(o, collapse = "\x14")
     o <- gsub("'", "\x13", o)
@@ -113,7 +73,6 @@
             "')"
         )
     )
->>>>>>> 1edfc9ca
 }
 
 #' Function called by R.nvim when the user wants to see a `data.frame` or
@@ -123,56 +82,6 @@
 #' @param nrows How many lines to show.
 #' @param R_df_viewer R function to be called to show the `data.frame`.
 #' @param save_fun R function to be called to save the CSV file.
-<<<<<<< HEAD
-nvim_viewobj <- function(oname, fenc = "", nrows = -1, R_df_viewer = NULL, save_fun = NULL) {
-  if (is.data.frame(oname) || is.matrix(oname)) {
-    # Only when the rkeyword includes "::"
-    o <- oname
-    oname <- sub("::", "_", deparse(substitute(oname)))
-  } else {
-    oname_split <- unlist(strsplit(oname, "$", fixed = TRUE))
-    oname_split <- unlist(strsplit(oname_split, "[[", fixed = TRUE))
-    oname_split <- unlist(strsplit(oname_split, "]]", fixed = TRUE))
-    ok <- try(o <- get(oname_split[[1]], envir = .GlobalEnv), silent = TRUE)
-    if (length(oname_split) > 1) {
-      for (i in 2:length(oname_split)) {
-        oname_integer <- suppressWarnings(o <- as.integer(oname_split[[i]]))
-        if (is.na(oname_integer)) {
-          ok <- try(o <- ok[[oname_split[[i]]]], silent = TRUE)
-        } else {
-          ok <- try(o <- ok[[oname_integer]], silent = TRUE)
-        }
-      }
-    }
-    if (inherits(ok, "try-error")) {
-      .C(nvimcom_msg_to_nvim,
-        paste0("lua require('r.log').warn('", '"', oname, '"', " not found in .GlobalEnv')"))
-      return(invisible(NULL))
-    }
-  }
-  if (is.data.frame(o) || is.matrix(o)) {
-    if (nrows < 0)
-      nrows <- ceiling(10000 / ncol(o))
-    if (nrows != 0 && nrows < nrow(o)) {
-      o <- o[1:nrows, ]
-    }
-    if (!is.null(R_df_viewer)) {
-      cmd <- gsub("'", "\x13", R_df_viewer)
-      .C(nvimcom_msg_to_nvim,
-        paste0("lua vim.schedule(function() require('r.send').cmd('", cmd, "') end)"))
-      return(invisible(NULL))
-    }
-    if (is.null(save_fun)) {
-      if (getOption("nvimcom.delim") == "\t") {
-        txt <- capture.output(write.table(o, sep = "\t", row.names = FALSE, quote = FALSE,
-          fileEncoding = fenc))
-      } else {
-        txt <- capture.output(write.table(o, sep = getOption("nvimcom.delim"), row.names = FALSE,
-          fileEncoding = fenc))
-      }
-      txt <- paste0(txt, collapse = "\x14")
-      txt <- gsub("'", "\x13", txt)
-=======
 nvim_viewobj <- function(
     oname,
     fenc = "",
@@ -259,18 +168,10 @@
             nvimcom_msg_to_nvim,
             paste0("lua require('r.edit').view_df('", oname, "', '", txt, "')")
         )
->>>>>>> 1edfc9ca
-    } else {
-      txt <- save_fun(o, oname)
-      if (is.null(txt))
-        txt <- oname
-    }
-    .C(nvimcom_msg_to_nvim,
-      paste0("lua require('r.edit').view_df('", oname, "', '", txt, "')"))
-  } else {
-    nvim_dput(oname)
-  }
-  return(invisible(NULL))
+    } else {
+        nvim_dput(oname)
+    }
+    return(invisible(NULL))
 }
 
 #' Call base::source.
@@ -278,17 +179,12 @@
 #' @param print.eval See base::source.
 #' @param spaced See base::source.
 Rnvim.source <- function(..., print.eval = TRUE, spaced = FALSE) {
-<<<<<<< HEAD
-  base::source(getOption("nvimcom.source.path"), ...,
-    print.eval = print.eval, spaced = spaced)
-=======
     base::source(
         getOption("nvimcom.source.path"),
         ...,
         print.eval = print.eval,
         spaced = spaced
     )
->>>>>>> 1edfc9ca
 }
 
 #' Call base::source.
@@ -336,8 +232,8 @@
 #' @param ... Further arguments passed to base::source.
 #' @param local See base::source.
 source.and.clean <- function(f, print.eval = TRUE, spaced = FALSE, ...) {
-  on.exit(unlink(f))
-  base::source(f, print.eval = print.eval, spaced = spaced, ...)
+    on.exit(unlink(f))
+    base::source(f, print.eval = print.eval, spaced = spaced, ...)
 }
 
 #' Returns the output of command to be inserted by R.nvim.
@@ -345,25 +241,6 @@
 #' @param cmd Command to be executed.
 #' @param howto How R.nvim should insert the result.
 nvim_insert <- function(cmd, howto = "tabnew") {
-<<<<<<< HEAD
-  try(o <- capture.output(cmd))
-  if (inherits(o, "try-error")) {
-    .C(nvimcom_msg_to_nvim,
-      paste0("lua require('r.log').warn('Error trying to execute the command \"", cmd, "\"')"))
-  } else {
-    o <- gsub("\\\\", "\\\\\\\\", o)
-    o <- gsub("'", "\\\\'", o)
-    o <- paste0(o, collapse = "\x14")
-    .C(nvimcom_msg_to_nvim,
-      paste0("lua require('r.edit').finish_inserting('", howto, "', '", o, "')"))
-  }
-  return(invisible(NULL))
-}
-
-format_text <- function(txt, delim, nl) {
-  txt <- .Call(fmt_txt, txt, delim, nl)
-  txt
-=======
     try(o <- capture.output(cmd))
     if (inherits(o, "try-error")) {
         .C(
@@ -389,12 +266,11 @@
 format_text <- function(txt) {
     txt <- .Call(fmt_txt, txt[1])
     txt
->>>>>>> 1edfc9ca
 }
 
 format_usage <- function(fnm, args) {
-  txt <- .Call(fmt_usage, fnm, args)
-  txt
+    txt <- .Call(fmt_usage, fnm, args)
+    txt
 }
 
 #' Output the arguments of a function as extra information to be shown during
@@ -404,15 +280,6 @@
 #' menu.
 #' @param funcname Name of function selected in the completion menu.
 nvim.GlobalEnv.fun.args <- function(funcname) {
-<<<<<<< HEAD
-  txt <- nvim.args(funcname)
-  # txt <- gsub("\\\\", "\\\\\\\\", txt)
-  txt <- format_usage(funcname, txt)
-  txt <- paste0("function [.GlobalEnv]", txt)
-  .C(nvimcom_msg_to_nvim,
-    paste0("lua ", Sys.getenv("RNVIM_RSLV_CB"), "('", txt, "')"))
-  return(invisible(NULL))
-=======
     txt <- nvim.args(funcname)
     # txt <- gsub("\\\\", "\\\\\\\\", txt)
     txt <- format_usage(funcname, txt)
@@ -422,19 +289,12 @@
         paste0("lua ", Sys.getenv("RNVIM_RSLV_CB"), "('", txt, "')")
     )
     return(invisible(NULL))
->>>>>>> 1edfc9ca
 }
 
 #' Output the minimal information on an object during auto-completion.
 #' @param obj Object selected in the completion menu.
 #' @param prnt Parent environment
 nvim.min.info <- function(obj, prnt) {
-<<<<<<< HEAD
-  isnull <- try(is.null(obj), silent = TRUE)
-  if (class(isnull)[1] != "logical")
-    return(invisible(NULL))
-  if (isnull[1])
-=======
     isnull <- try(is.null(obj), silent = TRUE)
     if (class(isnull)[1] != "logical") {
         return(invisible(NULL))
@@ -464,35 +324,13 @@
         nvimcom_msg_to_nvim,
         paste0("lua ", Sys.getenv("RNVIM_RSLV_CB"), "('", txt, "')")
     )
->>>>>>> 1edfc9ca
     return(invisible(NULL))
-
-  txt <- paste0(class(obj)[1], " [", prnt, "]")
-  objlbl <- attr(obj, "label")
-  if (!is.null(objlbl))
-    txt <- append(txt, c("", paste0("**", format_text(objlbl, " ", "\x14"), "**")))
-  if (is.data.frame(obj)) {
-    txt <- append(txt, paste0("dim: ", nrow(obj), " x ", ncol(obj)))
-  } else if (is.list(obj)) {
-    txt <- append(txt, paste0("number of elements: ", length(obj)))
-  }
-
-  txt <- gsub("'", "\x13", txt)
-  txt <- paste0(txt, collapse = "\x14")
-
-  .C(nvimcom_msg_to_nvim,
-    paste0("lua ", Sys.getenv("RNVIM_RSLV_CB"), "('", txt, "')"))
-  return(invisible(NULL))
 }
 
 #' Output the summary as extra information on an object during auto-completion.
 #' @param obj Object selected in the completion menu.
 #' @param prnt Parent environment
 nvim.get.summary <- function(obj, prnt) {
-<<<<<<< HEAD
-  isnull <- try(is.null(obj), silent = TRUE)
-  if (class(isnull)[1] != "logical")
-=======
     isnull <- try(is.null(obj), silent = TRUE)
     if (class(isnull)[1] != "logical") {
         return(invisible(NULL))
@@ -532,41 +370,7 @@
         nvimcom_msg_to_nvim,
         paste0("lua ", Sys.getenv("RNVIM_RSLV_CB"), "('", txt, "')")
     )
->>>>>>> 1edfc9ca
     return(invisible(NULL))
-  if (isnull[1])
-    return(invisible(NULL))
-
-  owd <- getOption("width")
-  width <- as.integer(Sys.getenv("CMPR_DOC_WIDTH"))
-  if (is.na(width)) {
-    width <- 58
-  }
-  options(width = width)
-  txt <- paste0(class(obj)[1], " [", prnt, "]")
-  objlbl <- attr(obj, "label")
-  if (!is.null(objlbl)) {
-    objlbl <- format_text(objlbl, " ", "\x14")
-    objlbl <- nvim.fix.string(objlbl)
-    txt <- append(txt, c("", objlbl))
-  }
-  txt <- append(txt, "\x14\x14---\x14```rout")
-  if (is.factor(obj) || is.numeric(obj) || is.logical(obj)) {
-    sobj <- try(summary(obj), silent = TRUE)
-    txt <- append(txt, capture.output(print(sobj)))
-  } else {
-    sobj <- try(capture.output(utils::str(obj)), silent = TRUE)
-    txt <- append(txt, sobj)
-  }
-  txt <- append(txt, c("```", ""))
-  options(width = owd)
-
-  txt <- gsub("'", "\x13", txt)
-  txt <- paste0(txt, collapse = "\x14")
-
-  .C(nvimcom_msg_to_nvim,
-    paste0("lua ", Sys.getenv("RNVIM_RSLV_CB"), "('", txt, "')"))
-  return(invisible(NULL))
 }
 
 #' List arguments of a function
@@ -574,21 +378,21 @@
 #' an R object.
 #' @param ff The object under cursor.
 nvim.list.args <- function(ff) {
-  saved.warn <- getOption("warn")
-  options(warn = -1)
-  on.exit(options(warn = saved.warn))
-  mm <- try(methods(ff), silent = TRUE)
-  if (class(mm)[1] == "MethodsFunction" && length(mm) > 0) {
-    for (i in seq_along(mm)) {
-      if (exists(mm[i])) {
-        cat(ff, "[method ", mm[i], "]:\n", sep = "")
-        print(args(mm[i]))
-        cat("\n")
-      }
-    }
-    return(invisible(NULL))
-  }
-  print(args(eval(parse(text = ff))))
+    saved.warn <- getOption("warn")
+    options(warn = -1)
+    on.exit(options(warn = saved.warn))
+    mm <- try(methods(ff), silent = TRUE)
+    if (class(mm)[1] == "MethodsFunction" && length(mm) > 0) {
+        for (i in seq_along(mm)) {
+            if (exists(mm[i])) {
+                cat(ff, "[method ", mm[i], "]:\n", sep = "")
+                print(args(mm[i]))
+                cat("\n")
+            }
+        }
+        return(invisible(NULL))
+    }
+    print(args(ff))
 }
 
 #' Plot an object.
@@ -596,19 +400,6 @@
 #' an R object.
 #' @param x The object under cursor.
 nvim.plot <- function(x) {
-<<<<<<< HEAD
-  xname <- deparse(substitute(x))
-  if (inherits(x, "numeric") || inherits(x, "integer")) {
-    oldpar <- par(no.readonly = TRUE)
-    par(mfrow = c(2, 1))
-    hist(x, col = "lightgray", main = paste("Histogram of", xname), xlab = xname)
-    boxplot(x, main = paste("Boxplot of", xname),
-      col = "lightgray", horizontal = TRUE)
-    par(oldpar)
-  } else {
-    plot(x)
-  }
-=======
     xname <- deparse(substitute(x))
     if (inherits(x, "numeric") || inherits(x, "integer")) {
         oldpar <- par(no.readonly = TRUE)
@@ -629,7 +420,6 @@
     } else {
         plot(x)
     }
->>>>>>> 1edfc9ca
 }
 
 #' Output the names of an object.
@@ -637,66 +427,16 @@
 #' an R object.
 #' @param x The object under cursor.
 nvim.names <- function(x) {
-  if (isS4(x)) {
-    slotNames(x)
-  } else {
-    names(x)
-  }
+    if (isS4(x)) {
+        slotNames(x)
+    } else {
+        names(x)
+    }
 }
 
 #' Get the class of object.
 #' @param x R object.
 nvim.getclass <- function(x) {
-<<<<<<< HEAD
-  if (missing(x) || length(charToRaw(x)) == 0)
-    return("#E#")
-
-  if (x == "#c#") {
-    return("character")
-  } else if (x == "#n#") {
-    return("numeric")
-  }
-
-  if (!exists(x, where = .GlobalEnv)) {
-    return("#E#")
-  }
-
-  saved.warn <- getOption("warn")
-  options(warn = -1)
-  on.exit(options(warn = saved.warn))
-  tr <- try(cls <- class(get(x, envir = .GlobalEnv)), silent = TRUE)
-  if (inherits(tr, "try-error"))
-    return("#E#")
-
-  return(cls)
-}
-
-nvim.getmethod <- function(fname, objclass) {
-  if (exists(fname, where = 1) && is.function(get(fname, pos = 1)) &&
-    (isGeneric(fname) || isS3stdGeneric(fname))) {
-    mtd <- rownames(attr(methods(fname), "info"))
-    for (obc in objclass) {
-      fnm <- paste0(fname, ".", obc)
-      idx <- grep(paste0("^", fnm, "$"), mtd)
-      if (length(idx) == 1) {
-        fun <- NULL
-        try(fun <- getS3method(fname, obc))
-        if (is.function(fun)) {
-          frm <- formals(fun)
-          luatbl <- sapply(frm,
-            function(x)
-              if (length(x) == 0) {
-                return("")
-              } else {
-                return(" = ")
-              })
-          env <- paste0("#\x02", fnm)
-          clpstr <- paste0("', cls = 'a', env = '", env, "'}, {label = '")
-          luastr <- paste0(names(luatbl), unname(luatbl),
-            collapse = clpstr)
-          luastr <- paste0("{label = '", luastr, "', cls = 'a', env = '", env, "'}")
-          return(luastr)
-=======
     if (missing(x) || length(charToRaw(x)) == 0) {
         return("#E#")
     }
@@ -760,12 +500,9 @@
                     return(luastr)
                 }
             }
->>>>>>> 1edfc9ca
-        }
-      }
-    }
-  }
-  return(fname)
+        }
+    }
+    return(fname)
 }
 
 #' Complete arguments of functions.
@@ -777,51 +514,6 @@
 #' @param lib Name of library preceding the function name
 #' (example: `library::function`).
 #' @param ldf Whether the function is in `R_fun_data_1` or not.
-<<<<<<< HEAD
-nvim_complete_args <- function(id, rkeyword, argkey, firstobj = "", lib = NULL, ldf = FALSE) {
-  # Check if rkeyword is a .GlobalEnv function:
-  environment_function <- FALSE
-  try(
-    environment_function <-
-      grepl("$", rkeyword, fixed = TRUE) && is.function(eval(parse(text = rkeyword))),
-    silent = TRUE
-  )
-  if (
-    length(grep(paste0("^", rkeyword, "$"), objects(.GlobalEnv))) == 1      ||
-      environment_function
-  ) {
-    args <- nvim.args(rkeyword, txt = argkey)
-    args <- gsub("\005$", "", args)
-    argsl <- strsplit(args, "\005")[[1]]
-    argsl <- sub("\004.*", "", argsl)
-    args <- paste0("{label = '",
-      paste(argsl,
-        collapse = "', cls = 'a', env = '.GlobalEnv'}, {label = '"),
-      "', cls = 'a', env = '.GlobalEnv'}, ")
-    msg <- paste0("+C", id, ";", argkey, ";", rkeyword, ";;", args)
-    .C(nvimcom_msg_to_nvim, msg)
-    return(invisible(NULL))
-  }
-
-  if (firstobj != "" && exists(firstobj, where = 1)) {
-    # Completion of columns of data.frame
-    if (ldf && is.data.frame(get(firstobj))) {
-      if (is.null(lib)) {
-        msg <- paste0("+C", id, ";", argkey, ";", rkeyword, ";", firstobj, ";")
-      } else {
-        msg <- paste0("+C", id, ";", argkey, ";", lib, "::", rkeyword, ";", firstobj, ";")
-      }
-      .C(nvimcom_msg_to_nvim, msg)
-      return(invisible(NULL))
-    }
-
-    # Completion of method arguments
-    objclass <- nvim.getclass(firstobj)
-    if (objclass[1] != "#E#" && objclass[1] != "") {
-      mthd <- nvim.getmethod(rkeyword, objclass)
-      if (mthd != rkeyword) {
-        msg <- paste0("+C", id, ";", argkey, ";;;", mthd, ", ")
-=======
 nvim_complete_args <- function(
     id,
     rkeyword,
@@ -842,41 +534,10 @@
             "', cls = 'a', env = '.GlobalEnv'}, "
         )
         msg <- paste0("+C", id, ";", argkey, ";", rkeyword, ";;", args)
->>>>>>> 1edfc9ca
         .C(nvimcom_msg_to_nvim, msg)
         return(invisible(NULL))
-      }
-    }
-  }
-
-  # Normal completion of arguments
-  if (is.null(lib)) {
-    msg <- paste0("+C", id, ";", argkey, ";", rkeyword, ";;")
-  } else {
-    msg <- paste0("+C", id, ";", argkey, ";", lib, "::", rkeyword, ";;")
-  }
-  .C(nvimcom_msg_to_nvim, msg)
-  return(invisible(NULL))
-}
-
-<<<<<<< HEAD
-update_compl_method <- function(method) {
-  if (method == "normal") {
-    .C(set_compl_method, 0)
-  } else if (method == "buffer") {
-    .C(set_compl_method, 1)
-  }
-}
-
-update_params <- function(fname) {
-  if (
-    getOption("nvimcom.set_params") == "no" ||
-      (
-        getOption("nvimcom.set_params") == "no_override" &&
-          exists("params", envir = .GlobalEnv)
-      )
-  ) {
-=======
+    }
+
     if (firstobj != "" && exists(firstobj, where = 1)) {
         # Completion of columns of data.frame
         if (ldf && is.data.frame(get(firstobj))) {
@@ -923,6 +584,14 @@
     return(invisible(NULL))
 }
 
+update_compl_method <- function(method) {
+    if (method == "normal") {
+        .C(set_compl_method, 0)
+    } else if (method == "buffer") {
+        .C(set_compl_method, 1)
+    }
+}
+
 update_params <- function(fname) {
     if (
         getOption("nvimcom.set_params") == "no" ||
@@ -948,24 +617,5 @@
         )
     }
     .C(nvimcom_task)
->>>>>>> 1edfc9ca
     return(invisible(NULL))
-  }
-  if (fname == "DeleteOldParams") {
-    if (exists("params", envir = .GlobalEnv)) {
-      rm(params, envir = .GlobalEnv)
-    }
-  } else {
-    if (!require(knitr, quietly = TRUE))
-      stop("Please, install the 'knitr' package.")
-    flines <- readLines(fname)
-    params <- knitr::knit_params(flines)
-    assign(
-      "params",
-      lapply(params, \(x) x$value),
-      envir = .GlobalEnv
-    )
-  }
-  .C(nvimcom_task)
-  return(invisible(NULL))
 }