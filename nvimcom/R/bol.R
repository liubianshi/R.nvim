--- conflicted
+++ resolved
@@ -19,27 +19,12 @@
 #' @param objclass Class of first argument of the function.
 nvim.args <- function(funcname, txt = "", pkg = NULL, objclass = NULL) {
     # Adapted from: https://stat.ethz.ch/pipermail/ess-help/2011-March/006791.html
-<<<<<<< HEAD
-    env_name <- ""
-    env <- NULL
-    if (grepl("$", funcname, fixed = TRUE)) {
-        funcname <- strsplit(funcname, "$", fixed = TRUE)[[1]]
-        env_name <- paste0(funcname[-length(funcname)], collapse = "$")
-        funcname <- funcname[length(funcname)]
-        try(env <- as.environment(eval(parse(text = env_name))), silent = TRUE)
-        if (is.null(env) || !existsFunction(funcname, where = env))
-            return("")
-    }
-
-    if (is.null(env) && !exists(funcname))
-=======
     if (!exists(funcname, where = 1)) {
->>>>>>> 1edfc9ca
         return("")
     }
     frm <- NA
     funcmeth <- NA
-    if (is.null(env) && !missing(objclass) && !nvim.grepl("[[:punct:]]", funcname)) {
+    if (!is.null(objclass) && !nvim.grepl("[[:punct:]]", funcname)) {
         saved.warn <- getOption("warn")
         options(warn = -1)
         on.exit(options(warn = saved.warn))
@@ -70,20 +55,16 @@
             if (existsFunction(deffun) && pkgname != ".GlobalEnv") {
                 funcname <- deffun
                 funcmeth <- deffun
-            } else if (pkgname == ".GlobalEnv" && !existsFunction(funcname)) {
+            } else if (!existsFunction(funcname)) {
                 return("")
             }
-            if (is.null(env) && is.primitive(get(funcname))) {
+            if (is.primitive(get(funcname))) {
                 a <- args(funcname)
                 if (is.null(a)) {
                     return("")
                 }
                 frm <- formals(a)
-            } else if (!is.null(env)) {
-                try(frm <- formals(get(funcname, envir = env)), silent = TRUE)
-                if (length(frm) == 1 && is.na(frm))
-                    return("")
-            } else {
+            }  else {
                 try(frm <- formals(get(funcname, envir = globalenv())), silent = TRUE)
                 if (length(frm) == 1 && is.na(frm)) return("")
             }
@@ -144,9 +125,6 @@
             res <- append(res, paste0(field, "\x04list()\x05"))
         } else {
             res <- append(res, paste0(field, "\x05"))
-<<<<<<< HEAD
-            warning("nvim.args: ", paste(env_name, funcname, sep = "$"), " [", field, "]", " (typeof = ", type, ")")
-=======
             warning(
                 "nvim.args: ",
                 funcname,
@@ -157,7 +135,6 @@
                 type,
                 ")"
             )
->>>>>>> 1edfc9ca
         }
     }
 
